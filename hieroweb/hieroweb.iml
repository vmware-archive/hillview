<?xml version="1.0" encoding="UTF-8"?>
<module org.jetbrains.idea.maven.project.MavenProjectsManager.isMavenModule="true" type="JAVA_MODULE" version="4">
  <component name="FacetManager">
    <facet type="web" name="Web">
      <configuration>
        <descriptors>
          <deploymentDescriptor name="context.xml" url="file://$MODULE_DIR$/META-INF/context.xml" />
          <deploymentDescriptor name="web.xml" url="file://$MODULE_DIR$/WEB-INF/web.xml" />
        </descriptors>
        <webroots>
          <root url="file://$MODULE_DIR$" relative="target" />
        </webroots>
        <sourceRoots>
          <root url="file://$MODULE_DIR$/src/main/java" />
        </sourceRoots>
      </configuration>
    </facet>
  </component>
  <component name="NewModuleRootManager" LANGUAGE_LEVEL="JDK_1_8" inherit-compiler-output="false">
    <output url="file://$MODULE_DIR$/target/classes" />
    <output-test url="file://$MODULE_DIR$/target/test-classes" />
    <content url="file://$MODULE_DIR$">
      <sourceFolder url="file://$MODULE_DIR$/web/src/org/hiero/web" isTestSource="false" />
      <sourceFolder url="file://$MODULE_DIR$/web/src/org/hiero" isTestSource="false" />
<<<<<<< HEAD
      <sourceFolder url="file://$MODULE_DIR$/web/src/main/java" isTestSource="false" />
=======
      <sourceFolder url="file://$MODULE_DIR$/web/src" isTestSource="false" />
>>>>>>> 1da3cd25
      <sourceFolder url="file://$MODULE_DIR$/src/main/java" isTestSource="false" />
      <excludeFolder url="file://$MODULE_DIR$/target" />
      <excludeFolder url="file://$MODULE_DIR$/web/build" />
      <excludeFolder url="file://$MODULE_DIR$/web/target" />
    </content>
    <orderEntry type="inheritedJdk" />
    <orderEntry type="sourceFolder" forTests="false" />
    <orderEntry type="library" scope="TEST" name="Maven: junit:junit:4.12" level="project" />
    <orderEntry type="library" scope="TEST" name="Maven: org.hamcrest:hamcrest-core:1.3" level="project" />
    <orderEntry type="library" name="Maven: io.reactivex:rxjava:1.1.6" level="project" />
    <orderEntry type="library" name="Maven: org.apache.tomcat:tomcat-websocket:8.5.8" level="project" />
    <orderEntry type="library" name="Maven: org.apache.tomcat:tomcat-servlet-api:8.5.8" level="project" />
    <orderEntry type="library" name="Maven: org.apache.tomcat:tomcat-websocket-api:8.5.8" level="project" />
    <orderEntry type="library" name="Maven: org.apache.tomcat:tomcat-juli:8.5.8" level="project" />
    <orderEntry type="library" name="Maven: org.apache.tomcat:tomcat-util:8.5.8" level="project" />
    <orderEntry type="library" name="Maven: com.google.code.gson:gson:2.8.0" level="project" />
    <orderEntry type="library" name="Maven: org.hiero:hieroplatform:1.0-SNAPSHOT" level="project" />
    <orderEntry type="library" name="Maven: com.opencsv:opencsv:3.7" level="project" />
    <orderEntry type="library" name="Maven: org.apache.commons:commons-lang3:3.3.2" level="project" />
    <orderEntry type="library" name="Maven: com.github.romix.akka:akka-kryo-serialization_2.11:0.4.1" level="project" />
    <orderEntry type="library" name="Maven: org.scala-lang:scala-library:2.11.8" level="project" />
    <orderEntry type="library" name="Maven: com.esotericsoftware:kryo:3.0.3" level="project" />
    <orderEntry type="library" name="Maven: com.esotericsoftware:reflectasm:1.10.1" level="project" />
    <orderEntry type="library" name="Maven: org.ow2.asm:asm:5.0.3" level="project" />
    <orderEntry type="library" name="Maven: com.esotericsoftware:minlog:1.3.0" level="project" />
    <orderEntry type="library" name="Maven: org.objenesis:objenesis:2.1" level="project" />
    <orderEntry type="library" name="Maven: net.jpountz.lz4:lz4:1.3.0" level="project" />
    <orderEntry type="library" name="Maven: com.typesafe.akka:akka-actor_2.11:2.4.11" level="project" />
    <orderEntry type="library" name="Maven: com.typesafe:config:1.3.0" level="project" />
    <orderEntry type="library" name="Maven: org.scala-lang.modules:scala-java8-compat_2.11:0.7.0" level="project" />
    <orderEntry type="library" name="Maven: com.typesafe.akka:akka-remote_2.11:2.4.11" level="project" />
    <orderEntry type="library" name="Maven: com.typesafe.akka:akka-stream_2.11:2.4.11" level="project" />
    <orderEntry type="library" name="Maven: com.typesafe:ssl-config-akka_2.11:0.2.1" level="project" />
    <orderEntry type="library" name="Maven: com.typesafe:ssl-config-core_2.11:0.2.1" level="project" />
    <orderEntry type="library" name="Maven: org.reactivestreams:reactive-streams:1.0.0" level="project" />
    <orderEntry type="library" name="Maven: com.typesafe.akka:akka-protobuf_2.11:2.4.11" level="project" />
    <orderEntry type="library" name="Maven: io.netty:netty:3.10.6.Final" level="project" />
    <orderEntry type="library" name="Maven: org.uncommons.maths:uncommons-maths:1.2.2a" level="project" />
    <orderEntry type="library" name="Maven: io.aeron:aeron-driver:1.0.1" level="project" />
    <orderEntry type="library" name="Maven: io.aeron:aeron-client:1.0.1" level="project" />
    <orderEntry type="library" name="Maven: org.agrona:Agrona:0.5.4" level="project" />
    <orderEntry type="library" name="Maven: org.scalatest:scalatest_2.11:3.0.0" level="project" />
    <orderEntry type="library" name="Maven: org.scalactic:scalactic_2.11:3.0.0" level="project" />
    <orderEntry type="library" name="Maven: org.scala-lang:scala-reflect:2.11.8" level="project" />
    <orderEntry type="library" name="Maven: org.scala-lang.modules:scala-xml_2.11:1.0.5" level="project" />
    <orderEntry type="library" name="Maven: org.scala-lang.modules:scala-parser-combinators_2.11:1.0.4" level="project" />
<<<<<<< HEAD
=======
    <orderEntry type="library" name="Maven: commons-lang:commons-lang:2.1" level="project" />
    <orderEntry type="library" name="Maven: org.checkerframework:checker-qual:2.1.5" level="project" />
    <orderEntry type="library" name="Maven: org.checkerframework:checker:2.1.5" level="project" />
    <orderEntry type="library" name="Maven: org.checkerframework:jdk8:2.1.5" level="project" />
>>>>>>> 1da3cd25
    <orderEntry type="library" name="Maven: org.apache.commons:commons-math3:3.6.1" level="project" />
  </component>
</module><|MERGE_RESOLUTION|>--- conflicted
+++ resolved
@@ -22,11 +22,7 @@
     <content url="file://$MODULE_DIR$">
       <sourceFolder url="file://$MODULE_DIR$/web/src/org/hiero/web" isTestSource="false" />
       <sourceFolder url="file://$MODULE_DIR$/web/src/org/hiero" isTestSource="false" />
-<<<<<<< HEAD
-      <sourceFolder url="file://$MODULE_DIR$/web/src/main/java" isTestSource="false" />
-=======
       <sourceFolder url="file://$MODULE_DIR$/web/src" isTestSource="false" />
->>>>>>> 1da3cd25
       <sourceFolder url="file://$MODULE_DIR$/src/main/java" isTestSource="false" />
       <excludeFolder url="file://$MODULE_DIR$/target" />
       <excludeFolder url="file://$MODULE_DIR$/web/build" />
@@ -73,13 +69,6 @@
     <orderEntry type="library" name="Maven: org.scala-lang:scala-reflect:2.11.8" level="project" />
     <orderEntry type="library" name="Maven: org.scala-lang.modules:scala-xml_2.11:1.0.5" level="project" />
     <orderEntry type="library" name="Maven: org.scala-lang.modules:scala-parser-combinators_2.11:1.0.4" level="project" />
-<<<<<<< HEAD
-=======
-    <orderEntry type="library" name="Maven: commons-lang:commons-lang:2.1" level="project" />
-    <orderEntry type="library" name="Maven: org.checkerframework:checker-qual:2.1.5" level="project" />
-    <orderEntry type="library" name="Maven: org.checkerframework:checker:2.1.5" level="project" />
-    <orderEntry type="library" name="Maven: org.checkerframework:jdk8:2.1.5" level="project" />
->>>>>>> 1da3cd25
     <orderEntry type="library" name="Maven: org.apache.commons:commons-math3:3.6.1" level="project" />
   </component>
 </module>