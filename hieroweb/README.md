# This folder contains the web part of the Hiero project:

- web services
- web client
The web services part links with the jars produced by the hieroplatform project.

# Installation

## Install Apache Tomcat web application server

Use version 8.5.8.  Download the binaries from
[http://tomcat.apache.org/download-80.cgi] and untar in the hiero
toplevel folder.

$> cd apache-tocat-8.5.8/webapps
$> rm -rf ROOT
$> ln -s ../hieroweb/target/hieroweb-1.0-SNAPSHOT.war ROOT.war

## Install typescript and JavaScript libraries

<<<<<<< HEAD
sudo npm install -g typescript ts-loader webpack typings
npm install rx rx-dom
=======
$> sudo npm install -g typescript ts-loader webpack@1.4.0 typings
$> cd src/main/webapp
$> npm install rx rx-dom
$> typings install dt~rx-dom --save
>>>>>>> 1da3cd25

## Building

$> cd hieroweb
$> mvn package

## Running the web ui

[TODO]
* Run the Tomcat web server

$> cd hieroweb
$> ./apache-tomcat-8.5.8/bin/catalina.sh run

* Open a browser at [http://localhost:8080]<|MERGE_RESOLUTION|>--- conflicted
+++ resolved
@@ -18,15 +18,10 @@
 
 ## Install typescript and JavaScript libraries
 
-<<<<<<< HEAD
-sudo npm install -g typescript ts-loader webpack typings
-npm install rx rx-dom
-=======
 $> sudo npm install -g typescript ts-loader webpack@1.4.0 typings
 $> cd src/main/webapp
 $> npm install rx rx-dom
 $> typings install dt~rx-dom --save
->>>>>>> 1da3cd25
 
 ## Building
 
@@ -35,7 +30,6 @@
 
 ## Running the web ui
 
-[TODO]
 * Run the Tomcat web server
 
 $> cd hieroweb
