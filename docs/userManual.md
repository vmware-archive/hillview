<!-- automatically generated from userManual.src by doc/number-sections.py-->
# Hillview User Manual

[Hillview](https://github.com/vmware/hillview) is a simple cloud-based
spreadsheet program for browsing large data collections.  Currently
the data manipulated is read-only.  Users can sort, find, filter,
transform, query, zoom-in/out, and chart data in simple ways;
operations are performed easily using direct manipulation in the GUI.
Hillview is designed to work on very large data sets (billions of
rows), with an interactive spreadsheet-like interaction style,
complementing sophisticated analytic engines.  Hillview can also be
executed as a stand-alone executable on a local machine (but then the
data size it can manipulate is limited by the available machine
resources).

Hillview attempts to provide fast data manipulation.  The speed is
obtained by deferring work: Hillview only computes as much of the data
as must be shown to the user.  For example, when sorting a dataset, it
only sorts the rows currently visible on the screen.  Hillview
performs all operations using a class of very efficient algorithms,
called “sketches”, which are constrained to compute with bounded
memory over distributed data.

Several of our examples are based on a flights dataset, which contains
one row for an airline flight.  Columns in this dataset include: the date of the flight,
the origin and destination cities, the origin and destination states,
the origin airport code, the distance flown, the departure and arrival delay.

<<<<<<< HEAD
Updated on 2020 Jul 01.
=======
Updated on 2020 Jul 07.
>>>>>>> c3c579be

# Contents
|Section|Reference|
|---:|:---|
|1.|[Basic concepts](#1-basic-concepts)|
|1.1.|[System architecture](#11-system-architecture)|
|1.2.|[Streaming interaction](#12-streaming-interaction)|
|1.3.|[Data model](#13-data-model)|
|2.|[Interacting with data](#2-interacting-with-data)|
|2.1.|[Error display](#21-error-display)|
|2.2.|[Mouse-based selection](#22-mouse-based-selection)|
|2.3.|[Loading data](#23-loading-data)|
|2.3.1.|[Specifying the data schema](#231-specifying-the-data-schema)|
|2.3.2.|[Specifying rules for parsing logs](#232-specifying-rules-for-parsing-logs)|
|2.3.2.1.|[Example](#2321-example)|
|2.3.2.2.|[Regular Expressions](#2322-regular-expressions)|
|2.3.2.3.|[Custom Patterns](#2323-custom-patterns)|
|2.3.3.|[Reading generic logs](#233-reading-generic-logs)|
|2.3.4.|[Reading saved dataset views](#234-reading-saved-dataset-views)|
|2.3.5.|[Reading CSV files](#235-reading-csv-files)|
|2.3.6.|[Reading JSON files](#236-reading-json-files)|
|2.3.7.|[Reading ORC files](#237-reading-orc-files)|
|2.3.8.|[Reading data from SQL databases](#238-reading-data-from-sql-databases)|
|2.3.9.|[Reading Parquet files](#239-reading-parquet-files)|
|2.4.|[Navigating multiple datasets](#24-navigating-multiple-datasets)|
|3.|[Data views](#3-data-views)|
|3.1.|[The heading of a view](#31-the-heading-of-a-view)|
|3.2.|[Schema views](#32-schema-views)|
|3.2.1.|[Selecting columns](#321-selecting-columns)|
|3.2.2.|[The schema view menu](#322-the-schema-view-menu)|
|3.2.3.|[The chart menu](#323-the-chart-menu)|
|3.2.4.|[Saving data](#324-saving-data)|
|3.3.|[Table views](#33-table-views)|
|3.3.1.|[Scrolling](#331-scrolling)|
|3.3.2.|[Selecting columns](#332-selecting-columns)|
|3.3.3.|[Operations on selected columns](#333-operations-on-selected-columns)|
|3.3.4.|[Operations on a table cell](#334-operations-on-a-table-cell)|
|3.3.5.|[Operations on a table row](#335-operations-on-a-table-row)|
|3.3.6.|[Operations on tables](#336-operations-on-tables)|
|3.3.7.|[The table view menu](#337-the-table-view-menu)|
|3.3.8.|[The table filter menu](#338-the-table-filter-menu)|
|3.4.|[Frequent elements views](#34-frequent-elements-views)|
|3.4.1.|[View as a Table](#341-view-as-a-table)|
|3.4.2.|[Modify](#342-modify)|
|4.|[Charts](#4-charts)|
|4.1.|[Uni-dimensional histogram views](#41-uni-dimensional-histogram-views)|
|4.1.1.|[The histogram menu](#411-the-histogram-menu)|
|4.1.2.|[The histogram view menu](#412-the-histogram-view-menu)|
|4.1.3.|[Mouse selection in histogram views](#413-mouse-selection-in-histogram-views)|
|4.1.4.|[String histograms](#414-string-histograms)|
|4.2.|[Quartiles view for histogram buckets](#42-quartiles-view-for-histogram-buckets)|
|4.3.|[Two-dimensional histogram views](#43-two-dimensional-histogram-views)|
|4.3.1.|[Selection in 2D histograms](#431-selection-in-2d-histograms)|
|4.4.|[Heatmap views](#44-heatmap-views)|
|4.4.1.|[Selection from a heatmap](#441-selection-from-a-heatmap)|
|4.5.|[Singular value spectrum views](#45-singular-value-spectrum-views)|
|5.|[Trellis plots](#5-trellis-plots)|
|5.1.|[Trellis plots of 1D histograms](#51-trellis-plots-of-1d-histograms)|
|5.2.|[Trellis plots of 2D histograms](#52-trellis-plots-of-2d-histograms)|
|5.2.1.|[Selection using the colormap](#521-selection-using-the-colormap)|
|5.3.|[Trellis plots of heatmaps](#53-trellis-plots-of-heatmaps)|
|5.4.|[Trellis plots of quartile vectors](#54-trellis-plots-of-quartile-vectors)|
|5.5.|[Correlation heatmaps](#55-correlation-heatmaps)|
|5.6.|[Combining two views](#56-combining-two-views)|
## 1. Basic concepts

### 1.1. System architecture

Hillview's architecture is shown in the following figure:

![System architecture](system-architecture.png)

* The user-interface (UI) runs in a browser.

* The service is exposed by a web server which runs in a datacenter on
  a root node.

* The service runs on a collection of worker servers in the
  datacenter.  These servers must be able to read the browsed data in
  parallel independently; ideally they store the data that is
  being browsed locally.

The Hillview service is implemented in Java.  The UI is written in
TypeScript.

Hillview can run as a federated system of loosely interconnected
components; the root node only sends small queries to the workers, and
it receives small results from these.  The data on the workers is
never sent over the network; the worker locally compute all views that
are needed to produce the final result.

### 1.2. Streaming interaction

Users initiate operations in Hillview by performing operations within
the browser.  As a result of an operation, the back-end computes the
result as a series of approximations; these incremental results are
streamed back to the client and rendered, presenting the output with
gradually increasing precision.  Incremental results are always
accompanied by a progress bar, as in the following figure:

![Progress bar](progress.png)

Pressing the "stop" button next to a progress bar will cancel the
currently-executing operation.

### 1.3. Data model

The Hillview data model is a large table, with a relatively small
number of columns (currently tens or hundreds) and many rows (millions
to billions).

The data in each column is typed; Hillview supports the following data
types:
  * String (Unicode strings)
  * JSON (strings that represent JSON values)
  * Double (64-bit floating point)
  * Integer (32-bit)
  * Date+time (the Java Instant class is used to represent such date+time values
    on the server side; dates include time zone information)
  * Time intervals (represented using the Java Duration class)

Hillview supports a special value "missing" which indicates that a
value is not present.  This is similar to NULL values in databases.

## 2. Interacting with data

In this section we describe the various ways to present and interact
with the data.

### 2.1. Error display

Some operations can trigger errors.  For example, the attempt to load
a non-existent file.  These errors usually manifest as Java exceptions
in the backend.  Today the Hillview front-end captures these
exceptions and displays them on the screen.  We are working to improve
the usability of error messages.

![Error displayed by Hillview](exception.png)

### 2.2. Mouse-based selection

Several views allow the user to use the mouse to select data.
Selections can be modified using the keyboard as follows:

* Clicking on an element will select it and will unselect all other
  selected elements.

* Clicking while pressing shift button will select or unselect a whole
  range of contiguous elements.

* Clicking while pressing the control button
  will toggle the selection of the current element, while leaving the
  selection status of other elements unchanged.

### 2.3. Loading data

Hillview supports reading data from multiple data-sources.

When the program starts the user is presented with a Load menu.

![Load menu](load-data-menu.png)

The load menu allows the user to specify a dataset to load from
storage.

* Hillview logs: when this option is selected Hillview loads the logs
  produced by the Hillview system itself as a table with 9 columns.
  This is used to debug the Hillview system itself.

* Generic logs: allows the user to [read logs from a set of log
  files](#233-reading-generic-logs).

* Saved view: allows the user to [read data from a saved
  view](#234-reading-saved-dataset-views).

* CSV files: allows the user to [read data from a set of CSV
  files](#235-reading-csv-files).

* JSON files: allows the user to [read the data from a set of JSON
  files](#236-reading-json-files).

* Parquet files: allows the user to [read the data from a set of
  Parquet files](#239-reading-parquet-files).

* ORC files: allows the user to [read the data from a set of ORC
  files](#237-reading-orc-files).

* DB tables: allows the user to [read data from a set of federated
  databases using JDBC](#238-reading-data-from-sql-databases).

After the data loading is initiated the user will be presented with a
view of the loaded table.  If the table has relatively few columns,
the user is shown directly a [Tabular view](#33-table-views).  Otherwise
the user is shown a [Schema view](#32-schema-views), which can be
used to select a smaller set of columns to browse.

#### 2.3.1. Specifying the data schema

For some file formats that are not self-describing Hillview uses a
`schema` file to specify the format of the data.  The following is an
example of a schema specification in JSON for a table with 2 columns.
The "schema" file is stored on the worker nodes, in the same place
where the data resides.

```JSON
[{
    "name": "DayOfWeek",
    "kind": "Integer"
}, {
    "name": "FlightDate",
    "kind": "Date"
}]
```

The schema is an array of JSON objects each describing a column.  A
column description has two fields:

* name: A string describing the column name.  All column names in a
  schema must be unique.

* kind: A string describing the type of data in the column,
  corresponding to the types in the [data model](#13-data-model).  The
  kind is one of: "String", "JSON", "Double", "Integer",
  "Date", and "Interval".

#### 2.3.2. Specifying rules for parsing logs

We rely on the grok library for this purpose. For more info visit https://github.com/thekrakken/java-grok/blob/master/README.md

Grok works by combining text patterns into something that matches your logs.

The syntax for a grok pattern is %{SYNTAX:NAME}

* SYNTAX : The pattern that will match your text. For example, 3.44 will be matched
by the "NUMBER" pattern and 55.3.244.1 will be matched by the "IP" pattern

* NAME : An identifier naming the matched text. For example, 3.44 could be the duration
of an event, so you could call it simply "duration". Further, a string 55.3.244.1 might
identify the "client" making a request

For the above example, your grok pattern would look something like this:
```
%{NUMBER:duration} %{IP:client}
```
For more patterns : https://github.com/thekrakken/java-grok/blob/master/src/main/resources/patterns/patterns

##### 2.3.2.1. Example

Given this line from a syslog log:
```
Sep 17 06:55:14,123 pndademocloud-hadoop-dn-3 CRON[25907]: (CRON) info (No MTA installed, discarding output)
```

This line can be parsed with the following pattern:
```
%{SYSLOGTIMESTAMP:timestamp} (?:%{SYSLOGFACILITY} )?%{SYSLOGHOST:logsource} %{GREEDYDATA:message}
```

This creates the following log record.
```
logsource : pndademocloud-hadoop-dn-3
message   : CRON[25907]: (CRON) info (No MTA installed, discarding output)
timestamp : Sep 17 06:55:14.123
```

##### 2.3.2.2. Regular Expressions

Grok sits on top of regular expressions, so any regular expressions are valid in grok as well

##### 2.3.2.3. Custom Patterns

Hillview supports certain pre-defined log format patterns. You have an option to define custom log format patterns
to suit your needs and specify the same in the logFormat field in the UI (under Generic Logs). Given a log pattern
and a set of files, what you will get in Hillview is a table with columns corresponding to the names that you gave to the patterns.

#### 2.3.3. Reading generic logs

Hillview can read data from log files with diffrent log formats. The
following menu allows the users to specify the files to load.  *The
files must be resident on the worker machines where the Hillview service
is deployed*.

![Specifying log files](generic-log-menu.png)

* Folder: Folder containing the files to load.

* File name pattern: A shell expansion pattern that names the files to
  load.  Multiple files may be loaded on each machine.

* Log format: The [log format](#232-specifying-rules-for-parsing-logs) of the logs.

#### 2.3.4. Reading saved dataset views

Hillview can reload all the data views associated with a datased.
A collection of views can be saved to a file from the dataset tab menu,
as described in [Navigating multiple datasets](#24-navigating-multiple-datasets).
The following menu allows the users to specify the files to load.

![Specifying a view to load](bookmarked-data-menu.png)

* File: A file containing the bookmarked data to load.

* Tab label: A name to display for dataset.

#### 2.3.5. Reading CSV files

Hillview can read data from comma- or tab-separated files. The
following menu allows the users to specify the files to load.  *The
files must be resident on the worker machines where the Hillview service
is deployed*.

![Specifying CSV files](csv-menu.png)

* Folder: Folder containing the files to load.

* File name pattern: A shell expansion pattern that names the files to
  load.  Multiple files may be loaded on each machine.

* Schema file: An optional [schema file](#231-specifying-the-data-schema)
  in JSON format that describes the schema of the data.  In the
  absence of a schema file Hillview attempts to guess the type of data
  in each column.  The schema file must reside in same folder.

* Header row: select this option if the first row in each CSV file is
  a header row; the first row is used to generate names for the
  columns in the absence of a schema.  If a schema is supplied the
  first row is just ignored.

All the CSV files must have the same schema (and the same number of
columns).  CSV files may be compressed (e.g., using gzip or other
compression tools).  CSV fields may be quoted using double quotes, and
then they may contain newlines.  An empty field (contained between two
consecutive commas, or between a comma and a newline) is translated to
a 'missing' data value.

#### 2.3.6. Reading JSON files

Hillview can read data from JSON files. The following menu allows the
users to specify the files to load.  *The files must be resident on
the worker where the Hillview service is deployed*.

![Specifying JSON files](json-menu.png)

* Folder: Folder containing the files to load.

* File name pattern: A shell expansion pattern that names the files to
  load.  Multiple files may be loaded on each machine.

The assumed format is as follows:
- the file contains a single JSON array
- the array elements are flat JSON objects
- each value will become a row in the table
- all JSON objects have the same structure (schema)
- JSON objects generate a column for each property

All the JSON files must have the same schema.  JSON files may be
compressed.

#### 2.3.7. Reading ORC files

Hillview can read data from [Apache ORC
files](https://github.com/apache/orc), a columnar storage format.
*The files must be resident on the worker machines where the Hillview
service is deployed*.  Hillview only supports files whose ORC schema
is an ORC struct with scalar types as fields.

![Specifying ORC files](orc-menu.png)

* Folder: Folder containing the files to load.

* File name pattern: A shell expansion pattern that names the files to
  load.  Multiple files may be loaded on each machine.

* Schema file: An optional [schema file](#231-specifying-the-data-schema)
  in JSON format that describes the schema of the data.  The schema
  file must reside in same folder, and it must be compatible with the
  ORC schema.

#### 2.3.8. Reading data from SQL databases

The following menu allows the user to load data from a set of
federated databases that are exposed as a JDBC service.  *Each worker
machine in the cluster will attempt to connect to the database
independently.* This works best when a separate database server is
deployed on each local Hillview machine hosting a worker.

Currently there is no way to load data from a single external database
when Hillview is deployed as a cloud service; however, data can be
loaded from a database when Hillview is deployed as a service running
on the local user machine.

The following menu allows the user to specify the data to load.

![Specifying database connections](db-menu.png)

* database kind: A drop-down menu indicating the kind of database to
  load data from.  Currently we support 'mysql' and 'impala'.

* host: The network name of a machine hosting the database.  *TODO*
  this should be a pattern enabling each worker to specify a different
  machine.

* port: The network port where the database service is listening.

* database: The database to load data from.

* table: The table to load data from.

* user: The name of the user connecting to the database.

* password: Credentials of the user connecting to the database.

Numeric values are converted either to integers (if they fit into
32-bits) or to doubles.  Boolean values are read as strings
containing two values, "true" and "false".

#### 2.3.9. Reading Parquet files

Hillview can read data from [Apache Parquet
files](http://parquet.apache.org), a columnar storage format.  The
[Impala](https://impala.apache.org/) database uses Parquet to store
data.  *The files must be resident on the worker machines where the
Hillview service is deployed*.

![Specifying Parquet files](parquet-menu.png)

* Folder: Folder containing the files to load.

* File name pattern: A shell expansion pattern that names the files to
  load.  Multiple files may be loaded on each machine.

Parquet Int96 data types are read as Datetime values.  Boolean values
are read as strings containing two values, "true" and "false"; byte
arrays are read as strings.  Hillview will reject Parquet files that
contain nested types (e.g., arrays).

### 2.4. Navigating multiple datasets

The Hillview user interface uses a tabbed web page to display multiple
datasets; each dataset is opened in a separate tab.  Even if the same
dataset is loaded a second time, it will be displayed in a new tab.
The current dataset is shown in a highlighted tab (white in the image
below).  The dataset name is shown in the tab; the user can click on
the tab to edit the displayed dataset name.

![Dataset tabs](dataset-tabs.png)

By clicking on a dataset tab the user will bring the dataset into
view.  A tab can be closed by clicking on the red x sign in the tab.
The currently-selected dataset is displayed below the line of tabs;
the page contains simultaneously multiple different views of a
dataset.

Right-clicking a tab brings up a tab-specific menu:

![Tab menu](tab-menu.png)

The tab menu offers the following options:

* Save this tab to file.  The data can be loaded back from the
[load menu](#23-loading-data) as described in
[Reading saved dataset views](#234-reading-saved-dataset-views).  The file
can also be sent to other users, who will be able to open
the exact same view (this requires the users to access the same
service and the data to not change).

* Reload original view: in case the first page of the view was accidentally
closed, this option will reopen it.

* Refresh: fetches and redraws all the views associated with this dataset.

* Edit privacy policy: this is an experimental feature related to
  differentially-private data visualizations, which is not yet documented.
  This option is only enabled for a data curator while visualizing a
  private dataset.

## 3. Data views

As the user navigates the dataset new views are opened and displayed.
This image shows a browser window containing multiple views of the
same dataset; three views are visible in the browser window, and the
user needs to scroll up and down to see the views.

![User interface organization](ui-organization.png)

### 3.1. The heading of a view

Each view has a heading that describes it briefly, as shown in the
following figure.  Each view has a unique number, shown before the
title.  The lineage of views is usually shown in the title, allowing
users to navigate from a view to the source view from which it was
generated.  Views can also be closed by clicking the button marked
with x.

![View heading](view-heading.png)

The two black triangles in the view heading allow the view to be moved
up and down on the web page.  The axis markers X, Y, and G can be
dragged between some views; dropping them will "move" the
corresponding axis from the source view to the target view.  (G stands
for the "group-by" axis in a Trellis plot view.)

### 3.2. Schema views

The data schema views allow users to browse the schema of the current
table and select a set of columns from the dataset to focus on. This
feature is especially useful when the table contains too many columns
to display at once, and the user wants to focus on a subset of them.

The following example shows a schema view; the rows in a schema view
are the description of the columns of the data table.  In this example
there are three rows selected.

![Schema view](schema-view.png)

The schema view allows users to view the columns of the dataset and to
select a subset of columns to browse in detail.  The schema view has a
menu with the following options:

![Schema menu](schema-menu.png)

* Save as: allows the user to [save a copy of the data](#324-saving-data)
  in a different format; *the data is saved on the cluster where the
  service is running*

* View: allows the user to [change the way data is
  displayed](#322-the-schema-view-menu)

* Chart: allows users to [draw charts](#323-the-chart-menu) of one or two
  colums

* Combine: allows users to [combine data in two
  views](#56-combining-two-views)

#### 3.2.1. Selecting columns

There are two ways to modify the selection:
1. By [using the mouse](#22-mouse-based-selection).

2. Using the selection menus, which can be accessed either by
right-clicking on the **Name**, **Type** or **Allows Missing** column
headers, or by clicking on the **Select** menu option at the top left
as shown below.

![Column selection menu](schema-select-menu.png)

Columns can be un/selected using either the name, type, or, if already
computed, by basic statistics.  We describe
the search criteria allowed in detail below.  In all cases, the search
returns a subset of column descriptions, which are added to
the current selection.

* By Name: allows regular expression matching against the name of the column.

![Select by name Menu](name-selection.png)

* By Type: allows choosing all columns of a particular type.

![Select by type Menu](type-selection.png)

* By Statistics:

[!Select by statistics](select-by-statistics.png)

Allows the user to select all columns that have only "missing" value
or all columns where the standard deviation is much smaller than the mean
(the user can specify a threshold for the ratio of the two).

Once the user selects a set of column descriptions, they can display a view of the
data table restricted to the selected columns using the View/Selected columns menu.
Right-clicking on a selected set of descriptions opens up a context menu

![Context menu for selected rows in a schema view](schema-view-context-menu.png)

The following operations can be invoked through the context menu:
* Show as table: this displays a [table view](#33-table-views) of the
  data restricted to the selected columns.

* Histogram: draws a [1D](#41-uni-dimensional-histogram-views) or
  [2D](#43-two-dimensional-histogram-views) histogram of the selected
  columns

* Heatmap: draws a [heatmap](#44-heatmap-views) view of the selected columns.

* Trellis histogram: draw the selected columns using a Trellis view of
  [1D](#51-trellis-plots-of-1d-histograms) or
  [2D](#52-trellis-plots-of-2d-histograms) histograms

* Trellis heatmaps: draw the selected columns using a [Trellis
  view](#53-trellis-plots-of-heatmaps) of heatmaps

* Estimate distinct elements: estimate the number of distinct values in this column

* Filter...: opens up a filter menu that allows the user to filter data based on values in the selected column.
  See the description of the filter operation [below](#333-operations-on-selected-columns).

* Compare...: compares the data in the column with a specified constant.
  See the description of the compare operation [below](#333-operations-on-selected-columns).

* Create column in JS...:
  See the description of the create column operation [below](#333-operations-on-selected-columns).

* Rename...: shows up a menu that allows the user to rename this column

* Frequent elements...: shows up a menu that allows the user to find frequent elements
  See the description of the frequent elements operation [below](#333-operations-on-selected-columns).

* Basic statistics: shows for each selected column some basic statistics, as in the following figure:

  ![Basic statistics](basic-statistics.png)

#### 3.2.2. The schema view menu

![Schema view menu](schema-view-menu.png)

* Selected columns: this displays a [table view](#33-table-views) of the
data restricted to the selected columns.

#### 3.2.3. The chart menu

The user can also directly draw a chart of the data in a selected set
of columns using the chart menu:

![Chart menu](chart-menu.png)

* 1D Histogram...: presents a dialog allowing the user to
  select a column whose data will be drawn as a
  [uni-dimensional histogram view](#41-uni-dimensional-histogram-views).

![1D histogram dialog](1d-histogram-dialog.png)

* 2D Histogram...: presents a dialog allowing the
  user to select two columns whose data will be drawn as a
  [two-dimensional histogram view](#43-two-dimensional-histogram-views).

![2D histogram dialog](2d-histogram-dialog.png)

* Heatmap...:  presents a dialog allowing the user to
  select two columns whose data will be drawn as a [heatmap](#44-heatmap-views).

![Heatmap dialog](heatmap-dialog.png)

* Trellis histograms...: presents a dialog allowing the user to
  select two columns to use to display a [Trellis histogram view](#51-trellis-plots-of-1d-histograms).

* Trellis 2D histograms...: presents a dialog allowing the user to select three columns
  to use to display a [Trellis 2D histogram view](#52-trellis-plots-of-2d-histograms).

* Trellis heatmaps...: presents a dialog allowing the user to select three columns to use
  to display a [Trellish plot of heatmaps](#53-trellis-plots-of-heatmaps).

#### 3.2.4. Saving data

* This menu allows users to save the data in a different format as
  files on the worker machines.  It is only enabled for authorized users.

![Save-as menu](saveas-menu.png)

* Save as ORC files: allows users to specify how data should be saved
  in the [ORC file format](#237-reading-orc-files).

![Save-as ORC menu](saveas-orc-menu.png)

The user can specify a folder on the remote worker machines.  Each
file in the current dataset will be saved as a new file in ORC format
in the specified folder.

### 3.3. Table views

The next figure shows a typical table view.

![Table user-interface](table-ui.png)

The columns in a table view are colored as follows:

* Columns that are hidden are shown in gray

* Columns that are visible are shown in white

* Columns that contain metadata are shown in green.  Metadata columns
  do not actually exist in the dataset, they are computed only when
  displaying a view.  For example, the second column always shows the
  count of rows that have a specific value.  Metadata columns do not
  offer all operations that are available on data columns.

Double-clicking on a column separator will enlarge the column to the
left of the mouse to fit the displayed data.

The data in the table is always sorted lexicographically on a
combination of the visible columns.  In the figure above the data is
sorted as follows:

* Data is sorted first on the Origin column in decreasing order (this
  is shown by the down-arrow next to the column name followed by a
  zero; this is the zero-th column in the sorting order)

* When two rows have the same Origin value, they are next compared on
  the UniqueCarrier column, also in decreasing order

* Finally, when two rows have the same value in the Origin and
  UniqueCarrier columns, they are next ordered by their value in the
  Cancelled column, also in decreasing order.

This display is equivalent to the output of the following SQL query:

```SQL
SELECT COUNT(*), Sum(Distance), DayOfWeek, UniqueCarrier FROM data
GROUP BY DayOfWeek, UniqueCarrier
ORDER BY dayOfWeek ASC, UniqueCarrier ASC
LIMIT 20
```

Initially a table view displays no columns.  The user can choose which
columns are displayed or hidden.

Missing values are shown with a different color.  When sorting missing
values are considered larger than any other value.

![Missing value display](missing-value.png)

In the tabular display a visible row can correspond to multiple rows
in the original dataset.  For example, in this figure, the first
displayed row corresponds to 22.73 thousands different rows in the
dataset.  Otherwise said, if one ignores all columns except the 2
visible ones, there are 22.73 thousand rows that have these exact
values in the 2 visible columns (1/SFO).  This is displayed in the
first two columns of the table:

![Position information columns](table-position.png)

The first column, labeled (position) indicates with a horizontal
bar where in the sorted order the current displayed row
resides.  In this figure the first row is at the beginning of the
sorted order (the dark bar is at the very left).  The second column,
labeled (count) indicates how many rows in the dataset correspond to
the displayed row.  The horizontal bar also indicates what percentage of
the whole dataset is covered by this.  You can see that, although the
table only has 20 rows, it actually displays information for 212 thousand
rows in the original dataset, or 24% of the data!

#### 3.3.1. Scrolling

Because each displayed row summarizes information from multiple rows,
scrolling through a Hillview table is somewhat different from the
standard scrolling.  The scroll-bar image and interaction reflect
these differences.  The following image is a blow-up of the scroll bar
of the table above.

![Scrollbar](scrollbar.png)

The "visible region" of the scroll-bar size depicts the amount of
information displayed.  In the previous figure the visible region is
about 1/4 of the scroll-bar, this indicates that the data displayed
covers 1/4 of the rows in the dataset.

The scroll-bar can be moved using the keyboard (page up, page down,
home and end), or dragged using the mouse.  When moving the scroll-bar
the size of the "visible region" can change, sometimes dramatically,
depending on the distribution of the values in the visible columns.

To drag the scroll-bar with the mouse one has to grab the narrow
scroll-bar handle which is at the middle of the visible region.
Dragging the scroll-bar allows the user to specify a *quantile* in the
sorted data-set.  For example, if the user drags the handle to the
middle of the scroll-bar, this indicates that the user wants to know
the rows around the *median* of the distribution.  Hillview will bring
into view a set of rows that includes the requested quantile.

#### 3.3.2. Selecting columns

The user can [select](#22-mouse-based-selection) one or more column using
the mouse.  The figure above shows table with 3 selected columns.

#### 3.3.3. Operations on selected columns

Double-clicking on a column header will show or hide the data in that
column.

Right-clicking on a column header pops up a menu that offers a set of
operations on the currently selected columns, as shown in the
following figure:

![Right-click menu for columns](column-right-click.png)

The contents of this menu may depend on the type of the column and on
the current state of the display.

* Show: the selected columns will be added to end of the current
  sorting order and the columns will become visible.

* Hide: the selected columns will be removed from the sorting order.

* Drop: the selected column will be removed from the set of displayed
  columns.  There is no operation to bring back the column once it has
  been dropped from a view.  Note that the column is only dropped from
  the *current* views; other views that are displaying the column will
  continue to display it.

* Estimate distinct elements: selecting this option will run a
  computation that estimates the number of distinct values that exist
  in the selected column.  The shown number is just an approximation,
  but it should be a good approximation.

* Sort ascending: The selected columns will be moved to the front of
  the sort order in ascending order.

* Sort descending: The selected columns will be moved to the front of
  the sort order in descending order.

* Histogram: this option requires exactly one or two columns to be
  selected.  If one column is selected, this operation will draw a
  histogram of the data in the selected column.  See
  [Uni dimensional histogram views](#41-uni-dimensional-histogram-views).
  If two columns are selected this menu will draw a two-dimensional
  histogram of the data in the selected columns.  For two-dimensional
  histograms see [Two-dimensional
  histograms](#43-two-dimensional-histogram-views).

* Heatmap: this option requires exactly two columns to be selected.
  This displays the data in these columns as a [Heatmap
  view](#44-heatmap-views).

* Trellis histograms: this option requires exactly two or three
  columns to be selected.  If two columns are selected, this operation
  will draw a trellis plot of 1-dimensional histogram of the data in
  the first selected column grouped by the second column.  See
  [Trellis plots of 1D histograms](#51-trellis-plots-of-1d-histograms).
  If two columns are selected this menu will draw a two-dimensional
  histogram of the data in the selected columns.  For two-dimensional
  histograms see [Two-dimensional
  histograms](#43-two-dimensional-histogram-views).

* Trellis heatmaps: this options requires exactly 3 columns to be
  selected.  This displays the data as a [Trellis plot
  view](#53-trellis-plots-of-heatmaps).

* Rename...: this operation requires exactly one column to be selected.
  The user can type a new name for this column.  The new name will be
  used for this column.  Note that other views that are already
  displaying the column will continue to use the old name for this
  column.

* Frequent elements...: finds the most frequent values that appear in
  the selected columns.  The user is presented with a dialog
  requesting the threshold parameter for the frequent elements
  computation.

  ![Frequent elements menu](heavy-hitters-menu.png)

  The user has to specify a percentage, between .01 (1/10,000 of the
  data) and 100 (the whole data).  The result is all items whose
  frequency in the selected columns is above the threshold. the result
  is shown in a [frequent elements view](#34-frequent-elements-views).

* Correlation: Computes pairwise-correlations between all selected columns.
  This is displayed as a [triangular matrix of heatmaps](#55-correlation-heatmaps).
  This option is only available for numeric columns.

* PCA...: principal component analysis.  [Principal Component
  Analysis](https://en.wikipedia.org/wiki/Principal_component_analysis)
  is a method to project data in a high-dimensional space to a
  lower-dimensional space while preserving as much of the "shape" of
  the data.  The user must have selected a set of columns containing
  numerical data.  The number of columns is the original dimension of
  the data.

  ![PCA menu](pca-menu.png)

  The user must indicate the number of dimensions for the projection,
  which has to be smaller than the original number of columns.  The
  PCA analysis will append a set of numeric columns to the dataset,
  containing the result of the PCA analysis.  The name of each
  appended column will indicate the amount of variance in the original
  data that is captured by the column (0-100%).

* Plot singular value spectrum.  This operation requires a set of
  numeric columns.  This will display the singular values of the matrix formed
  from these columns as a [Singular value spectrum view](#45-singular-value-spectrum-views).

* Filter...: this option will pop-up a dialog window that allows the user
  to filter the data in the selected column (this option requires only
  one column to be selected). The user enters a search pattern. There
  is a checkbox which when selected, will interpret the pattern as a
  [Java regular
  expression](https://docs.oracle.com/javase/7/docs/api/java/util/regex/Pattern.html). There
  is a second checkbox which allows the user to choose  whether the
  matching values are to be kept or discarded.

  ![Filter menu](filter-menu.png)

* Compare...: compares the data in a column with a specified constant.
  Only one column must be selected.

  ![Compare menu](compare-menu.png)

  The comparison will apply a filter, keeping only the rows that
  satisfy the condition.  In this image we show a comparison which
  keeps all rows where the ArrDelay column has the value 10.  For
  string values the comparison is done alphabetically.

* Convert...: convert the type of data in a column.  Only one column
  must be selected.

  ![Convert menu](convert-menu.png)

  The conversion allows the user to change the type of data in a
  column.  For example, a numeric column can be converted to a string
  column.  After conversion a new column is appended to the table, containing the
  converted data.

* Aggregate...: this pops up a menu that allows the user to create a metadata
  column using an aggregation function over the data in the selected column;
  this is only applicable for numeric columns.

  ![Aggregate menu](aggregate-menu.png)

  The user can select one of the following aggregates: sum, min, max, count, average.
  The aggregate data is displayed in a meta column, shown in green.

* Create column in JS...: allows the user to write a JavaScript program that
  computes values for a new column.

  ![Add column dialog](add-column-dialog.png)

  The user has to specify the new column name and type.  The
  JavaScript program is a function called 'map' that has a single
  argument called 'row'.  This function is invoked for every row of
  the dataset.  'row' is a JavaScript map that can be indexed with a
  string column name.  For example, the following program extracts the
  first letter from the values in a column named 'OriginState':

```
function map(row) {
   var v = row['OriginState'];
   if (v == null) return null;
   v = v.toString();
   if (v.length == 0) return "";
   return v[0];
}
```

* Extract value...: this option is only available when browsing data
  that originates from some log files, where the current column format
  is of the form key=value pairs.  This option allows the user to
  specify a key and a destination column; the associated value will be
  extracted into the indicated column.

#### 3.3.4. Operations on a table cell

The user can also right-click on a cell in a visible column to pop-up
a menu allowing filtering based on values; the menu permits to
keep all rows based on a comparison with the specific table cell:

![Cell filtering context menu](filter-context-menu.png)

#### 3.3.5. Operations on a table row

Right-clicking on a table cell in a meta column opens a row-specific menu.

![Row menu](row-menu.png)

The row-level operations are similar to cell-level operations described in
[Operations on a table cell](#334-operations-on-a-table-cell), but perform all
comparisons at the row level, using just the visible columns.

#### 3.3.6. Operations on tables

The table view has a menu that offers the following options:

![Table menu](table-menu.png)

* Save as: allows the user to [save a copy of the data](#324-saving-data)
  in a different format; *the data is saved on the cluster where the
  service is running*

* View: allows the user to [change the way the data is
  displayed](#337-the-table-view-menu).

* Chart: [allows the user to chart the data](#323-the-chart-menu).

* Filter: allows the user [to filter data](#338-the-table-filter-menu) according
  to various criteria.

* Combine: allows the user to [combine the data in two views](#56-combining-two-views).

#### 3.3.7. The table view menu

The view menu offers the following options.

![View menu](table-view-menu.png)

* Refresh: this redraws the current view of the table.

* No columns: all columns will be hidden.

* Schema: displays [the table schema](#32-schema-views).

* Change table size: this changes the number of rows displayed.

#### 3.3.8. The table filter menu

The table filter menu allows the user to find specific values or
filter the data according to specific criteria.

![Table-filter-menu](table-filter-menu.png)

* Filter data based on patterns that occur.  The user must specify a
  column, a string to find, and indicate whether the string is a
  regular expression and whether the filter keeps or excludes matching
  values.

![The table filter submenu](table-filter-submenu.png)

* Filter data in a specific column based on type-specific comparisons.
  The user must specify the column, the value sought, and a comparison
  relation.

![Table compare menu](table-compare-menu.png)

* Find rows that contain a specific substring.  'Find'
  searches only in the currently visible columns.  The user
  specifies a string to search, and whether the search matches on
  substrings, whether it treats the string as a regular expression,
  and whether it is case-sensitive.  The following figure shows
  the operation of the find bar:

![Find bar](find.png)

* The user has typed a search string (in this figure CA) and pressed the
  "Search from top" button followed by the "next" (down arrow) button.
  The found string is highlighted in the visible columns.  The first visible
  row is responsible for 144 matches (the "count" meta column is 144).  The second
  highlighted row is responsible for 6206 metches.  There are also 9,101 matches
  before the first displayed row, and 150,452 total matches not counting the first
  row.  Pressing the button labeled "Keep only matching data" will eliminate
  all rows that do not match.

![Compare multiple views](table-compare-multiple-views.png)

* This allows the user to compare the rows present in two other views.
  Using the dialog the user can specify which two views should be compared.
  The results of the comparison will be inserted in a new column.
  Then this column can be used to compare the two rows in the two other views.

  For example, in a flights dataset the user can select flights leaving from
  CA or from FL.  In this image we are comparing these two datasets, from views 2 and 3;
  this will create a new column named "Compare".  This column will have one of three values:
  None, 2, 3, and All, depending on whether a row shows up in one of the two datasets.
  Then we can, for example, plot the 2D histogram of flight distances together with the
  "Compare" column to get view of the distribution of these sets.

![Comparison of flights from CA and FL](compare-ca-and-fl.png)

### 3.4. Frequent elements views

A frequent elements view shows the most frequent values that appear in the
dataset in a set of selected columns (above a certain user-specified
threshold).

![Frequent elements view](heavy-hitters-view.png)

The data is sorted in decreasing order of frequency.  Each row
displays a combination of values and its count and relative frequency
within the dataset.  A special value that may appear is "Everything else",
which indicates the total over all rows corresponding to elements  that do not appear
frequently enough individually to be above the chosen threshold. This value only appears
if the total over all these rows is itself above the threshold.

There are two menu options offered from this view: [View as a table](#341-view-as-a-table) and [Modify](#342-modify).

#### 3.4.1. View as a Table

Clicking this button gives the user two options:
![View as a Table](heavy-hitters-tableMenu.png)

* All frequent elements as table: switches back to a [table
  view](#33-table-views), but where the table only contains the rows
  corresponding to the frequent values.

* Selected frequent elements As table: switches back to a [table
  view](#33-table-views), but where the table only contains the rows
  corresponding to the frequent values currently selected.

#### 3.4.2. Modify
Clicking this button gives the user two options:
![Modify](heavy-hitters-modifyMenu.png)
* Get exact counts: runs a more expensive but more precise
  frequent elements computation which computes the exact frequency for
  each value. This operation replaces the approximate counts in the display
  by the precise ones.

* Change the threshold: Recall the the user specifies a frequency threshold above
which elements are considered to be frequent. Clicking this menu pops up a dialog
box like the one shown below that allows the user to modify the threshold. This can
be useful to see a larger list for instance.

![Change Threshold Dialog](heavy-hitters-changeThreshold.png)

Note that if the threshold is set very low, then the number of results can be very large. HillView
only displays the 200 most frequent elements results, and alerts the user to the possible existence
of further frequent elements. These can be viewed using the All frequent elements option from the
 [View as a table](#341-view-as-a-table) menu option.

## 4. Charts

Hillview supports many types of charts; these are described in the following sections:

[![One dimensional histogram](hillview-histogram-small.png)](#41-uni-dimensional-histogram-views)
[![Pie charts](pie-chart-small.png)](#41-uni-dimensional-histogram-views)
[![Histograms of quartiles](histogram-quartiles-view-small.png)](#42-quartiles-view-for-histogram-buckets)
[![Stacked two dimensional histograms](hillview-histogram2d-small.png)](#43-two-dimensional-histogram-views)
[![Non-stacked two dimensional histograms](non-stacked-2d-histogram-small.png)](#43-two-dimensional-histogram-views)
[![Normalized stacked two dimensional histograms](hillview-histogram-normalized-small.png)](#43-two-dimensional-histogram-views)
[![Heatmaps](hillview-heatmap-small.png)](#44-heatmap-views)
[![Singular value spectrum](singular-value-spectrum-small.png)](#45-singular-value-spectrum-views)
[![Trellis plots of 1D histograms](hillview-histogram-array-small.png)](#51-trellis-plots-of-1d-histograms)
[![Trellis plots of 2D histograms](trellis-histogram2d-array-small.png)](#52-trellis-plots-of-2d-histograms)
[![Trellis plots of heatmaps](hillview-heatmap-array-small.png)](#53-trellis-plots-of-heatmaps)
[![Trellis plots of quartile vectors](trellis-quartiles-small.png)](#54-trellis-plots-of-quartile-vectors)
[![Pairwise correlations](pairwise-correlations-small.png)](#55-correlation-heatmaps)

### 4.1. Uni-dimensional histogram views

A uni-dimensional (1D) histogram is a succinct representation of the
data in a column.  See [below](#414-string-histograms) for a
description of string histograms.  A histogram is computed in two
phases:

- first the range of the data in the column is computed (minimum and
  maximum values).

- the range is divided into a small number of equal buckets.  Then the
  data is scanned and the number of points in the column that fall in
  each bucket is computed.

A histogram is displayed as a bar chart, with one bar per bucket.  The
height of the bucket shows the number of values that fall within the
bucket.  The X axis corresponds to the column being plotted, and the Y
axis is the count of values within each bucket.  Histograms can be
computed only approximately, but in this case the error in each bar
should be smaller than one pixel in size.

The total number of missing values is displayed below the histogram
itself, as a number.

![A one dimensional histogram](hillview-histogram.png)

A number on top of each bar indicates the size of the bar.  If the size is only
approximately the value is shown with an approximation sign: &asymp;.

The thin blue line shown is the cumulative distribution function
([CDF](https://en.wikipedia.org/wiki/Cumulative_distribution_function)).
The CDF is drawn on a different implicit vertical scale ranging
between 0 and 100%.  A point on the CDF curve at coordinate X shows
how many of the data points in the displayed column are smaller than X.

Next to the mouse an overlay box displays the following values:
* the mouse's position on the X axis
* the description of the histogram bucket where the mouse is
* the mouse's position on the Y axis
* the size of the histogram bar at the current X coordinate
* the value of the CDF function at the current X coordinate of the mouse, in percents

If the Y axis is dragged between two different histogram plots (see
[The heading of a view](#31-the-heading-of-a-view))
some bars may be truncated, since they do not fit in the available
screen space; in this case they are displayed with a red
triangle on top:

![Truncated histogram](truncated-histogram.png)

#### 4.1.1. The histogram menu

Histogram views have a menu that offers to the users several operations:

![Histogram menu](histogram-menu.png)

* Export: exporting the data in the view.  Exporting the data creates
  a file named `histogram.csv` in the browser's download folder.  This
  file has two columns: one describing each X axis bucket labels and a
  second describing the bucket size.  This data can be used to plot
  the same histogram using a tool like Excel.

* View: [changing parameters](#412-the-histogram-view-menu) of the current view.

* Combine: [combining the data](#56-combining-two-views) in the current view with
  another one.

#### 4.1.2. The histogram view menu

![View menu](histogram-view-menu.png)

The "View" menu from a histogram display has the following functions:

* refresh: redraws the current histogram.

* table: switches to a tabular display of the data shown in the
  current histogram.

* pie chart/histogram: switch the displayed view between a histogram
  or a pie chart.  This is only enabled for categorical or integer columns.
  The following image shows a typical pie chart view of the data in a histogram.

  ![Pie chart](pie-chart.png)

* exact: (only shown if the current histogram is only approximately
  computed) redraws the current histogram display by computing
  precisely the histogram.

* \#buckets: shows a menu that allows the user to specify the number
  of buckets; the histogram will be redrawn using the specified number
  of buckets.

* correlate: allows the user to specify a second column and switches
  the display to a [two-dimensional
  histogram](#43-two-dimensional-histogram-views)

* quartiles: allows the user to plot a histogram view with quartiles of
  second numeric column

* group by: select a second column and draw a [Trellis plot of a
  series of histograms](#51-trellis-plots-of-1d-histograms) with the data
  grouped on the values in the second column

#### 4.1.3. Mouse selection in histogram views

The mouse can be used to select a portion of the data in a histogram.
The user can click-and-drag to select a subset of the data.  The
selection chooses a contiguous range on the X axis.

![Selection in histogram](histogram-selection.png)

When the user releases the mouse button the selection takes place.
The selection can be cancelled by pressing the ESC key.  The selection
can be complemented by pressing the CONTROL at the time the selection
is released (this will eliminate all the data that has been
selected).

#### 4.1.4. String histograms

When drawing a histogram of string data it is possible to have
more values on the X axis than there are buckets.  In this case
each bucket will contain multiple string values, and one needs to
zoom-in by selecting to reveal the finer-grained structure of the data
in a bucket.  This case can be distinguished visually since there will
be multiple ticks on the X axis for each bucket.  The CDF function
will also probably indicate that the data has a higher resolution than
shown by the buckets alone.

![String histogram](categorical-histogram.png)

The figure above shows a histogram where there are 294 distinct values
but only 40 buckets.  One can see multiple ticks in each bucket.  Only
some of the tick labels are displayed.

### 4.2. Quartiles view for histogram buckets

![Histogram quartiles view](histogram-quartiles-view.png)

This view displays data from two columns:

* one column is used to define the buckets on the X axis, as in a histogram view
* the second column must be a numeric or date column; the range of the data in the
  second column is displayed using a whisker box for each bucket.  The following image describes how to read a whisker box.

![How to read a whisker box](quartile-labeled.png)

The "view" menu for a quartile plot offers the following operations:

![View menu](quartile-view-menu.png)

* refresh: redraw the plot
* table: display the data in the plot as an image
* heatmap: show the data in the two columns as a heatmap
* histogram: show the histogram of the data on the X axis buckets
* 2D histogram: show the data in the two columns as a 2D histogram
* group by: create a [Trellis plots of quartile vectors](#54-trellis-plots-of-quartile-vectors)

In addition, users can select a rectangular portion of the plot to filter
the data only to the selected region:

![Selecting from a quartile view](quartiles-selection.png)

### 4.3. Two-dimensional histogram views

A 2D histogram is a useful visual tool for estimating whether the
values in two columns are independent of each other.  Neither of the
two columns can be a String column.  A 2D histogram is a 1D histogram
where each bucket is further divided into sub-buckets according to the
distribution in a second column.

For example, in the following figure we see a 2D histogram where the X
axis has the airline carriers.  For each carrier the bar is divided
into sub-bars, each of which corresponding to a range of arrival
delays.  The color legend at the top shows the encoding of arrival
delays into colors.

![A two-dimensional histogram](hillview-histogram2d.png)

The thin blue line shown is the cumulative distribution function
([CDF](https://en.wikipedia.org/wiki/Cumulative_distribution_function)).
The CDF is drawn on a different implicit vertical scale ranging
between 0 and 100%.  A point on the CDF curve at coordinate X shows
how many of the data points in the displayed column are smaller than X.

For each bucket a transparent rectangle at the top of the bucket is
used to represent the missing data.

By default a histogram is computed over sampled data. The sampling
rate is presented at the bottom.

Next to the mouse an overlay box displays information about the mouse
position.  Consider the example below, which shows the distribution of
arrival delays for each UniqueCarrier (carriers are on the X axis).

![Histogram overlay information](histogram-2d-overlay.png)

The 7 rows represent the following values:

* UniqueCarrier=OO indicates that the the mouse's X coordinate is at the OO value

* ArrDelay=[-17,17) indicates that the pink color represents a range
  range of values corresponding to the values -17 to 17.

* bucket = OO indicate the range of data in the bucket pointed by the mouse.
  In this picture the bucket contains a single value, OO, but a bucket can
  contain multiple data values as well.

* y = 27K indicates the mouse's position on the Y axis

* count = 60.4K indicates the size of the pink bar under the mouse, i.e., the
  number of flights from OO that have delays between -17 and 17.

* % = 64.8% indicates that delays between -17 and 17 represent roughly
    65% of all delays from OO

* cdf = 55.9%: indicates the value of the CDF function at the current
  mouse X coordinate, shown by the blue little dot; in other words,
  the flights from carriers alphabetically before OO make up 55.9% of the
  flights.

The "view" menu for a 2D histogram offers the following operations:

![View menu](2d-histogram-view-menu.png)

* Refresh: this causes the histogram to be re-displayed.

* Table: Displays a tabular view of the data visible in the current
  histogram.

* Exact: Computes the histogram bar heights exactly.

* \#buckets: Allows the user to choose the number of buckets to use
  for the X axis.

* swap axes: Draws a new 2D histogram where the two columns are
  swapped.

* quartiles: Display the data as a [histogram of
  quartiles](#42-quartiles-view-for-histogram-buckets)

* stacked/parallel: Alternate between stacked bars and non-stacked
  bars.  For this option to be enabled the number of drawn bars has to
  be small enough to fit on the screen; the user may have
  to change the number of buckets to enable this menu item.

![2D histogram display without stacked bars](non-stacked-2d-histogram.png)

  Note that selection in non-stacked histograms will only select whole
  buckets on the X axis.

* heatmap: Displays a [heat map](#44-heatmap-views) of the data using the
  same two columns as in the current histogram.

* relative/absolute: This toggles between displaying the 2D histogram
  bars with relative sizes or normalized all to 100% height, as in the
  following image.

* group by: choose a third column and group the data into a set of 2D
  histograms displayed as a [Trellis plot of 2D
  histograms](#52-trellis-plots-of-2d-histograms).

![A normalized two-dimensional histogram](hillview-histogram-normalized.png)

For a description of the combine menu see [combining two views](#56-combining-two-views).

#### 4.3.1. Selection in 2D histograms

In a 2D histogram users can select data in two ways:

* X-axis based selection: similar to 1D histograms, users can select a
  range on the X axis to zoom into.  Similar with 1D histogram
  selection, by keeping the Control button pressed when the mouse
  button is released the user will select the complement of the
  specified range.

* Colormap based selection: the user can select a range in the
  colormap to perform a selection of the data based on the second
  column, as shown in the following image.  Note that the legend could
  contain a color for "missing" data, which cannot be selected.

![Selecting from a 2D histogram legend](legend-selection.png)

  If the user keeps the shift key pressed while selecting in a colormap
  the result is to just highlight on the screen the histogrm buckets whose
  value is in the selected range.

![Highlighting ranges in a 2D histogram](histogram-2d-highlight.png)

### 4.4. Heatmap views

A heatmap view displays the data in two columns.  Neither of the two
columns can be a string column.  The two columns are mapped to the two
axes of a plot, then the screen is divided into small patches a few
pixels wide and the number of data points that falls within each patch
is counted.  The number of values that falls within each patch is
displayed as a heatmap, where the color intensity indicates the number
of points. The mapping between the color intensity and the count could
be in log scale if the range is large or linear if the range is
smaller. Next to the mouse an overlay box displays the x value, the y
value and the count. A heatmap where neither axis is string
will also display a line that gives the best [linear
regression](https://en.wikipedia.org/wiki/Linear_regression).  between
the values in the two columns.

Currently heatmaps do not display details about the missing values.

![A heatmap](hillview-heatmap.png)

The colormap of a heatmap can be adjusted using a drop-down menu that
appears when right-clicking the colormap. The drop down menu also
allows to togle between a log scale color scheme and a linear color
scheme.

![Colormap menu](colormap-menu.png)

Also, by selecting a range within the colormap one can highlight a range
of values in the heatmap:

![Highlighted heatmap](highlighted-heatmap.png)

The heatmap view menu has the following operations:

![View menu](heatmap-view-menu.png)

* refresh: Redraws the heatmap

* swap axes: Swaps the X and Y axes.

* \# buckets: Change the number of buckets used to display the heatmap.

* table: Displays the data in the current heatmap in a tabular form.

* histogram: Draws a [2D histogram](#43-two-dimensional-histogram-views)
  of the data in the two columns that are used for the heatmap
  display.

* group by: Groups data by a third column creating a [Trellis plot]
  (#53-trellis-plots-of-heatmaps).

For a description of the combine menu see [combining two views](#56-combining-two-views).

#### 4.4.1. Selection from a heatmap

Users can select a rectangular area from a heatmap with the mouse.

![Selection from a heatmap](heatmap-selection.png)

### 4.5. Singular value spectrum views

The view display the [singular-value
decomposition](https://en.wikipedia.org/wiki/Singular-value_decomposition)
of a matrix composed of a set of numeric columns.  The singular values
are plotted as a bar-chart, as in the following figure:

![Singular value spectrum](singular-value-spectrum.png)

The user can inspect the displayed spectrum of singular values and
choose how many values to use in a principal component analysis
(PCA), as described below.  In the picture above the first 3
singular values explain most of the variance of the data.

## 5. Trellis plots

Hillview can display multiple histograms or heatmaps in a grid view
called a Trellis plot.  Each plot corresponds to a contiguous range of
values from a column.  For example, the figure below shows a Trellis
plot of histograms of the arrival delay, where each histogram is drawn
for a different state.

Selection in a Trellis plot can be done in several ways:
* dragging the mouse within a single plot will perform selection on
  the X axis of that plot.

![Selection within a single plot](trellis-simple-selection.png)

* dragging the mouse across multiple plots will select the data
  corresponding the all plots congiguously between the first one
  selected and the last one selected

![Selection across multiple plots](trellis-complex-selection.png)

### 5.1. Trellis plots of 1D histograms

Hillview can display multiple histograms in a grid, using a so-called
Trellis plot view.

![A Trellis plot of 1D histograms](hillview-histogram-array.png)

The following operations are available from the View menu of a Trellis histogram view:

![View operations on Trellis histograms](trellis-histogram-view-menu.png)

* refresh: will redraw the view
* table: will display the underlying data in a [tabular view](#33-table-views).
* exact: will compute and display the histograms without approximation
* \#buckets: allows the user to change the number of buckets displayed for each histogram
* \#groups: allows the user to change the number of groups used for displaying the Trellis plot
* correlate...: allows the user to specify a second column that is used for displaying a Trellis plot
  of 2D histograms

### 5.2. Trellis plots of 2D histograms

![A Trellis plot of 2D histograms](trellis-histogram2d-array.png)

The following operations are available from the View menu of a Trellish view
of 2D histograms:

* refresh: will redraw the view
* table: will display the underlying data in a [tabular view](#33-table-views).
* exact: will compute and display the histograms without approximation
* \#buckets: allows the user to change the number of buckets displayed for each histogram
* swap axes: swaps the X and Y axes of the histogram plots
* heatmap: displays the data using a Trellis view of heatmaps
* \#groups: allows the user to change the number of groups used for displaying the Trellis plot
* relative/absolute: this is similar to the 2D histogram relative/absolute menu

#### 5.2.1. Selection using the colormap

Selection using the colormap is similar to the selection for simple 2D histograms.
The user can either select a range of data in the colormap to filter the data.
If the user keeps the shift key pressed while selecting in a colormap
  the result is to just highlight on the screen the histogrm buckets whose
  value is in the selected range.

![Highlighting ranges in a Trellis view of 2D histogram](trellis-histogram-2d-highlight.png)

### 5.3. Trellis plots of heatmaps

![A Trellis plot of heatmap views](hillview-heatmap-array.png)

A Trellis plot is an array of heatmaps, grouped by a third column.
Each heatmap displays data that corresponds to a range of values in
the grouping column.

### 5.4. Trellis plots of quartile vectors

![A Trellis plot of quartile vectors](trellis-quartiles.png)

This is a Trellis plot is an array of quartile vector views, grouped by a third column.
Each plot displays data that corresponds to a range of values in
the grouping column.

### 5.5. Correlation heatmaps

Correlation heatmaps display a matrix of pairwise heatmaps between a set of numeric
columns.  The heatmaps can be used to detect columns that are strongly correlated.

<<<<<<< HEAD
TODO
=======
![Pairwise correlations](pairwise-correlations.png)
>>>>>>> c3c579be

### 5.6. Combining two views

Any view represents logically a subset of rows from an original table.
Two different views can be combined by performing a set operation
between the rows that they represent.  This is done using the "Combine"
menu, which is present in almost all views.

![Combining two views](combine-menu.png)

The operations are as follows:

* Select current: this selects the current view for a subsequent
  combining operation.

* Union: combines the previously-selected view with the current one by
  keeping all rows that appear in either view.

* Intersection: combines the previously-selected view with the current
  one by keeping only the rows that appear in both views.

* Exclude: combines the previously-selected view the current one by
  excluding from the current view all the rows from the previous one.

* Replace: replaces the data in the current view with the data from
  the previously-selected one.<|MERGE_RESOLUTION|>--- conflicted
+++ resolved
@@ -26,11 +26,7 @@
 the origin and destination cities, the origin and destination states,
 the origin airport code, the distance flown, the departure and arrival delay.
 
-<<<<<<< HEAD
-Updated on 2020 Jul 01.
-=======
-Updated on 2020 Jul 07.
->>>>>>> c3c579be
+Updated on 2020 Jul 08.
 
 # Contents
 |Section|Reference|
@@ -1599,11 +1595,7 @@
 Correlation heatmaps display a matrix of pairwise heatmaps between a set of numeric
 columns.  The heatmaps can be used to detect columns that are strongly correlated.
 
-<<<<<<< HEAD
-TODO
-=======
 ![Pairwise correlations](pairwise-correlations.png)
->>>>>>> c3c579be
 
 ### 5.6. Combining two views
 
