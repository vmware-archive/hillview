--- conflicted
+++ resolved
@@ -269,13 +269,10 @@
 
 ![Schema view](schema-view.png)
 
-<<<<<<< HEAD
-Once the user selects a set of columns, she can display a view of the
+Once the user selects a set of columns, the user can display a view of the
 data table restricted to the selected columns using the View/Selected
 columns menu.
-=======
-The "View" menu offers the following operations:
->>>>>>> 2f9fa6b9
+
 
 ![Schema view menu](schema-view-menu.png)
 
