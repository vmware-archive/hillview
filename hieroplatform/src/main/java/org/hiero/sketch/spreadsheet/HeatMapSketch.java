package org.hiero.sketch.spreadsheet;
import org.hiero.sketch.dataset.api.ISketch;
import org.hiero.sketch.table.api.IStringConverter;
import org.hiero.sketch.table.api.ITable;

import javax.annotation.Nullable;

public class HeatMapSketch implements ISketch<ITable, HeatMap> {
    final IBucketsDescription1D bucketDescD1;
    final IBucketsDescription1D bucketDescD2;
    final String colNameD1;
    final String colNameD2;
    @Nullable final IStringConverter converterD1;
    @Nullable final IStringConverter converterD2;
    final double rate;

    public HeatMapSketch(IBucketsDescription1D bucketDesc1, IBucketsDescription1D bucketDesc2,
                         @Nullable IStringConverter converter1, @Nullable IStringConverter converter2,
                         String colName1, String colName2) {
        this.bucketDescD1 = bucketDesc1;
        this.bucketDescD2 = bucketDesc2;
        this.colNameD1 = colName1;
        this.colNameD2 = colName2;
        this.converterD1 = converter1;
        this.converterD2 = converter2;
        this.rate = 1;
    }

    public HeatMapSketch(IBucketsDescription1D bucketDesc1, IBucketsDescription1D bucketDesc2,
                         @Nullable IStringConverter converter1, @Nullable IStringConverter converter2,
                         String colName1, String colName2, double rate) {
        this.bucketDescD1 = bucketDesc1;
        this.bucketDescD2 = bucketDesc2;
        this.colNameD1 = colName1;
        this.colNameD2 = colName2;
        this.converterD1 = converter1;
        this.converterD2 = converter2;
        this.rate = rate;
    }

<<<<<<< HEAD
    @Override
    public HeatMap create(final ITable data) {
=======
    public HeatMap getHistogram( final ITable data) {
>>>>>>> f0b3f1cd
        HeatMap result = this.zero();
        result.createHistogram(data.getColumn(this.colNameD1), data.getColumn(this.colNameD2),
                this.converterD1, this.converterD2, data.getMembershipSet().sample(this.rate));
        return result;
    }

    @Override
<<<<<<< HEAD
    public HeatMap zero() {
=======
    public  HeatMap zero() {
>>>>>>> f0b3f1cd
        return new HeatMap(this.bucketDescD1, this.bucketDescD2);
    }

    @Override
<<<<<<< HEAD
    public HeatMap add(final HeatMap left, final HeatMap right) {
        return left.union(right);
    }
=======
    public  HeatMap add( final HeatMap left,  final HeatMap right) {
        return left.union(right);
    }

    @Override
    public  Observable<PartialResult<HeatMap>> create(final ITable data) {
        HeatMap hist = this.getHistogram(data);
        PartialResult<HeatMap> result = new PartialResult<>(1.0, hist);
        return Observable.just(result);
    }
>>>>>>> f0b3f1cd
}<|MERGE_RESOLUTION|>--- conflicted
+++ resolved
@@ -2,6 +2,7 @@
 import org.hiero.sketch.dataset.api.ISketch;
 import org.hiero.sketch.table.api.IStringConverter;
 import org.hiero.sketch.table.api.ITable;
+import org.hiero.utils.Converters;
 
 import javax.annotation.Nullable;
 
@@ -38,42 +39,21 @@
         this.rate = rate;
     }
 
-<<<<<<< HEAD
     @Override
     public HeatMap create(final ITable data) {
-=======
-    public HeatMap getHistogram( final ITable data) {
->>>>>>> f0b3f1cd
-        HeatMap result = this.zero();
+        HeatMap result = this.getZero();
         result.createHistogram(data.getColumn(this.colNameD1), data.getColumn(this.colNameD2),
                 this.converterD1, this.converterD2, data.getMembershipSet().sample(this.rate));
         return result;
     }
 
     @Override
-<<<<<<< HEAD
     public HeatMap zero() {
-=======
-    public  HeatMap zero() {
->>>>>>> f0b3f1cd
         return new HeatMap(this.bucketDescD1, this.bucketDescD2);
     }
 
     @Override
-<<<<<<< HEAD
-    public HeatMap add(final HeatMap left, final HeatMap right) {
-        return left.union(right);
+    public HeatMap add(@Nullable final HeatMap left, @Nullable final HeatMap right) {
+        return Converters.checkNull(left).union(Converters.checkNull(right));
     }
-=======
-    public  HeatMap add( final HeatMap left,  final HeatMap right) {
-        return left.union(right);
-    }
-
-    @Override
-    public  Observable<PartialResult<HeatMap>> create(final ITable data) {
-        HeatMap hist = this.getHistogram(data);
-        PartialResult<HeatMap> result = new PartialResult<>(1.0, hist);
-        return Observable.just(result);
-    }
->>>>>>> f0b3f1cd
 }