package org.hiero.sketch.spreadsheet;

public class Bucket2D {

    private final Bucket1D bucket1;
    private final Bucket1D bucket2;
    private long count;

    public Bucket2D() {
        this.bucket1 = new Bucket1D();
        this.bucket2 = new Bucket1D();
        this.count = 0;
    }

    private Bucket2D(final long count, final Bucket1D bucket1, final Bucket1D bucket2) {
        this.count = count;
        this.bucket1 = bucket1;
        this.bucket2 = bucket2;
    }

    public Object getMinObject1() { return this.bucket1.getMinObject(); }

    public Object getMinObject2() { return this.bucket2.getMinObject(); }

    public Object getMaxObject1() { return this.bucket1.getMaxObject(); }

    public Object getMaxObject2() { return this.bucket2.getMaxObject(); }

    public double getMinValue1() { return this.bucket1.getMinValue(); }

    public double getMinValue2() { return this.bucket2.getMinValue(); }

    public double getMaxValue1() { return this.bucket1.getMaxValue(); }

    public double getMaxValue2() { return this.bucket2.getMaxValue(); }

    public long getCount() { return this.count; }

<<<<<<< HEAD
    public void add(final double val1, final Object currObject1,
                    final double val2, final Object currObject2) {
=======
    public void add(final double val1,  final Object currObject1,
                    final double val2,  final Object currObject2) {
>>>>>>> f0b3f1cd
        this.bucket1.add(val1, currObject1);
        this.bucket2.add(val2, currObject2);
        this.count++;
    }

    public boolean isEmpty() { return this.count == 0; }

    /**
     * @return A bucket with the union count of the two buckets and the min/max updated accordingly. Procedure allows
     * both buckets to have objects of different types.
     */
<<<<<<< HEAD
    public Bucket2D union(final Bucket2D otherBucket) {
=======
    public Bucket2D union( final Bucket2D otherBucket) {
>>>>>>> f0b3f1cd
        long ucount = this.count + otherBucket.count;
        Bucket1D uBucket1 = this.bucket1.union(otherBucket.bucket1);
        Bucket1D uBucket2 = this.bucket2.union(otherBucket.bucket2);
        return new Bucket2D(ucount, uBucket1, uBucket2);
    }
}<|MERGE_RESOLUTION|>--- conflicted
+++ resolved
@@ -1,7 +1,6 @@
 package org.hiero.sketch.spreadsheet;
 
 public class Bucket2D {
-
     private final Bucket1D bucket1;
     private final Bucket1D bucket2;
     private long count;
@@ -36,13 +35,8 @@
 
     public long getCount() { return this.count; }
 
-<<<<<<< HEAD
     public void add(final double val1, final Object currObject1,
                     final double val2, final Object currObject2) {
-=======
-    public void add(final double val1,  final Object currObject1,
-                    final double val2,  final Object currObject2) {
->>>>>>> f0b3f1cd
         this.bucket1.add(val1, currObject1);
         this.bucket2.add(val2, currObject2);
         this.count++;
@@ -54,11 +48,7 @@
      * @return A bucket with the union count of the two buckets and the min/max updated accordingly. Procedure allows
      * both buckets to have objects of different types.
      */
-<<<<<<< HEAD
     public Bucket2D union(final Bucket2D otherBucket) {
-=======
-    public Bucket2D union( final Bucket2D otherBucket) {
->>>>>>> f0b3f1cd
         long ucount = this.count + otherBucket.count;
         Bucket1D uBucket1 = this.bucket1.union(otherBucket.bucket1);
         Bucket1D uBucket2 = this.bucket2.union(otherBucket.bucket2);
