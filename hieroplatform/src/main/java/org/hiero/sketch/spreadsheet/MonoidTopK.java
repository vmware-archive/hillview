package org.hiero.sketch.spreadsheet;

import org.hiero.sketch.dataset.api.IMonoid;
import java.util.Comparator;
import java.util.Iterator;
import java.util.SortedMap;
import java.util.TreeMap;

/**
 * This monoid is a sorted list of T objects, up to size K.
 * @param <T> Type of items in sorted list.
 */
public class MonoidTopK<T> implements IMonoid<SortedMap<T, Integer>> {
    private final int maxSize;

    private final Comparator<T> greater;

    /**
     *
     * @param maxSize the K in TopK, the size of the list.
     * @param greater The greaterThan comparator, we want the smallest elements in this order.
     */
<<<<<<< HEAD
    public MonoidTopK(final int maxSize, final Comparator<T> greater) {
=======
    public MonoidTopK(final int maxSize,  final Comparator<T> greater) {
>>>>>>> f0b3f1cd
        this.maxSize = maxSize;
        this.greater = greater;
    }

    /**
     * Zero is the empty list.
     */
    @Override
    public SortedMap<T, Integer> zero() {
        return new TreeMap<T, Integer>(this.greater);
    }

    /**
     * Addition is merge sort.
     */
    @Override
    public SortedMap<T, Integer> add(
<<<<<<< HEAD
            final SortedMap<T, Integer> left,
            final SortedMap<T, Integer> right) {
=======
             final SortedMap<T, Integer> left,
             final SortedMap<T, Integer> right) {
>>>>>>> f0b3f1cd
        final Iterator<T> itLeft = left.keySet().iterator();
        final Iterator<T> itRight = right.keySet().iterator();
        T leftKey = (itLeft.hasNext()) ? itLeft.next() : null;
        T rightKey = (itRight.hasNext()) ? itRight.next() : null;
        final TreeMap<T, Integer> mergedMap = new TreeMap<T, Integer>(this.greater);

        while ((mergedMap.size() < this.maxSize) && ((leftKey != null) || (rightKey != null))) {
            if (leftKey == null) {
                mergedMap.put(rightKey, right.get(rightKey));
                rightKey = (itRight.hasNext()) ? itRight.next() : null;
            } else if (rightKey == null) {
                mergedMap.put(leftKey, left.get(leftKey));
                leftKey = (itLeft.hasNext()) ? itLeft.next() : null;
            } else {
                if (this.greater.compare(leftKey, rightKey) == 1) {
                    mergedMap.put(rightKey, right.get(rightKey));
                    rightKey = (itRight.hasNext()) ? itRight.next() : null;
                } else if (this.greater.compare(leftKey, rightKey) == -1) {
                    mergedMap.put(leftKey, left.get(leftKey));
                    leftKey = (itLeft.hasNext()) ? itLeft.next() : null;
                } else { //Keys are equal
                    mergedMap.put(leftKey, left.get(leftKey) + right.get(rightKey));
                    leftKey = (itLeft.hasNext()) ? itLeft.next() : null;
                    rightKey = (itRight.hasNext()) ? itRight.next() : null;
                }
            }
        }
        return mergedMap;
    }
}<|MERGE_RESOLUTION|>--- conflicted
+++ resolved
@@ -1,6 +1,9 @@
 package org.hiero.sketch.spreadsheet;
 
 import org.hiero.sketch.dataset.api.IMonoid;
+import org.hiero.utils.Converters;
+
+import javax.annotation.Nullable;
 import java.util.Comparator;
 import java.util.Iterator;
 import java.util.SortedMap;
@@ -12,7 +15,6 @@
  */
 public class MonoidTopK<T> implements IMonoid<SortedMap<T, Integer>> {
     private final int maxSize;
-
     private final Comparator<T> greater;
 
     /**
@@ -20,11 +22,7 @@
      * @param maxSize the K in TopK, the size of the list.
      * @param greater The greaterThan comparator, we want the smallest elements in this order.
      */
-<<<<<<< HEAD
     public MonoidTopK(final int maxSize, final Comparator<T> greater) {
-=======
-    public MonoidTopK(final int maxSize,  final Comparator<T> greater) {
->>>>>>> f0b3f1cd
         this.maxSize = maxSize;
         this.greater = greater;
     }
@@ -40,15 +38,13 @@
     /**
      * Addition is merge sort.
      */
-    @Override
+    @Override @Nullable
     public SortedMap<T, Integer> add(
-<<<<<<< HEAD
-            final SortedMap<T, Integer> left,
-            final SortedMap<T, Integer> right) {
-=======
-             final SortedMap<T, Integer> left,
-             final SortedMap<T, Integer> right) {
->>>>>>> f0b3f1cd
+            @Nullable SortedMap<T, Integer> left,
+            @Nullable SortedMap<T, Integer> right) {
+        left = Converters.checkNull(left);
+        right = Converters.checkNull(right);
+
         final Iterator<T> itLeft = left.keySet().iterator();
         final Iterator<T> itRight = right.keySet().iterator();
         T leftKey = (itLeft.hasNext()) ? itLeft.next() : null;
