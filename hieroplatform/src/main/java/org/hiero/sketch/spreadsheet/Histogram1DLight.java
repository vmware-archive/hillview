--- conflicted
+++ resolved
@@ -16,11 +16,7 @@
     private long outOfRange;
     private boolean initialized;
 
-<<<<<<< HEAD
     public Histogram1DLight(final IBucketsDescription1D bucketDescription) {
-=======
-    public Histogram1DLight(final  IBucketsDescription1D bucketDescription) {
->>>>>>> f0b3f1cd
         super(bucketDescription);
         this.buckets = new long[bucketDescription.getNumOfBuckets()]; //default by java initialized to zero
         this.initialized = false;
@@ -75,11 +71,7 @@
      * @param  otherHistogram with the same bucketDescription
      * @return a new Histogram which is the union of this and otherHistogram
      */
-<<<<<<< HEAD
-    public Histogram1DLight union( Histogram1DLight otherHistogram) {
-=======
-    public  Histogram1DLight union(  Histogram1DLight otherHistogram) {
->>>>>>> f0b3f1cd
+    public Histogram1DLight union(Histogram1DLight otherHistogram) {
         if (!this.bucketDescription.equals(otherHistogram.bucketDescription))
             throw new IllegalArgumentException("Histogram union without matching buckets");
         Histogram1DLight unionH = new Histogram1DLight(this.bucketDescription);
