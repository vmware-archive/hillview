package org.hiero.sketch.spreadsheet;

import com.google.gson.JsonElement;
import com.google.gson.JsonNull;
import com.google.gson.JsonObject;
import org.hiero.sketch.dataset.api.IJson;
import org.hiero.sketch.dataset.api.ISketch;
import org.hiero.sketch.table.Schema;
import org.hiero.sketch.table.api.ITable;

import javax.annotation.Nullable;
import java.util.logging.Level;
import java.util.logging.Logger;

/**
 * A sketch which retrieves the Schema and size of a distributed table.
 * Two schemas can be added only if they are identical.
 * We use a null to represent a "zero" for the schemas.
 * (This Sketch is logically a ConcurrentSketch combining
 * an OptionMonoid[Schema] sketch and integer addition).
 */
public class SummarySketch implements ISketch<ITable, SummarySketch.TableSummary> {
    private static final Logger logger =
            Logger.getLogger(SummarySketch.class.getName());

    public static class TableSummary implements IJson {
        // The sketch zero() element can be produced without looking at the data at all.
        // So we need a way to represent a "zero" schema.  An empty schema is in principle
        // legal for a table, so we use a null to represent a yet "unknown" schema.
        @Nullable
        public final Schema schema;
        public final long   rowCount;

        public TableSummary(@Nullable Schema schema, long rowCount) {
            this.schema = schema;
            this.rowCount = rowCount;
        }

        public TableSummary() {
            this.schema = null;
            this.rowCount = 0;
        }

        public TableSummary add(TableSummary other) {
            Schema s = this.schema;
            if (this.schema == null)
                s = other.schema;
            else if (other.schema == null)
                s = this.schema;
            else if (!this.schema.equals(other.schema))
                throw new RuntimeException("Schemas differ");
            return new TableSummary(s, this.rowCount + other.rowCount);
        }

        @Override
        public JsonElement toJsonTree() {
            JsonObject result = new JsonObject();
            result.addProperty("rowCount", this.rowCount);
            if (this.schema == null)
                result.add("schema", JsonNull.INSTANCE);
            else
                result.add("schema", this.schema.toJsonTree());
            return result;
        }
    }

<<<<<<< HEAD
=======

>>>>>>> f0b3f1cd
    @Override
    public TableSummary zero() {
        return new TableSummary();
    }

<<<<<<< HEAD
    @Override
    public TableSummary add(TableSummary left, TableSummary right) {
        return left.add(right);
    }

    @Override
    public TableSummary create(ITable data) {
        /*
         Testing code
        try {
            Thread.sleep(1000 * Randomness.getInstance().nextInt(5));
        } catch (InterruptedException unused) {}
        */
        logger.log(Level.INFO, "Completed sketch");
        return new TableSummary(data.getSchema(), data.getNumOfRows());
=======

    @Override
    public TableSummary add( TableSummary left,  TableSummary right) {
        return left.add(right);
    }


    @Override
    public Observable<PartialResult<TableSummary>> create( ITable data) {
        TableSummary ts = new TableSummary(data.getSchema(), data.getNumOfRows());
        return this.pack(ts);
>>>>>>> f0b3f1cd
    }
}<|MERGE_RESOLUTION|>--- conflicted
+++ resolved
@@ -7,6 +7,7 @@
 import org.hiero.sketch.dataset.api.ISketch;
 import org.hiero.sketch.table.Schema;
 import org.hiero.sketch.table.api.ITable;
+import org.hiero.utils.Converters;
 
 import javax.annotation.Nullable;
 import java.util.logging.Level;
@@ -64,18 +65,15 @@
         }
     }
 
-<<<<<<< HEAD
-=======
-
->>>>>>> f0b3f1cd
-    @Override
+    @Override @Nullable
     public TableSummary zero() {
         return new TableSummary();
     }
 
-<<<<<<< HEAD
-    @Override
-    public TableSummary add(TableSummary left, TableSummary right) {
+    @Override @Nullable
+    public TableSummary add(@Nullable TableSummary left, @Nullable TableSummary right) {
+        left = Converters.checkNull(left);
+        right = Converters.checkNull(right);
         return left.add(right);
     }
 
@@ -89,18 +87,5 @@
         */
         logger.log(Level.INFO, "Completed sketch");
         return new TableSummary(data.getSchema(), data.getNumOfRows());
-=======
-
-    @Override
-    public TableSummary add( TableSummary left,  TableSummary right) {
-        return left.add(right);
-    }
-
-
-    @Override
-    public Observable<PartialResult<TableSummary>> create( ITable data) {
-        TableSummary ts = new TableSummary(data.getSchema(), data.getNumOfRows());
-        return this.pack(ts);
->>>>>>> f0b3f1cd
     }
 }