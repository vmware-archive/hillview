--- conflicted
+++ resolved
@@ -3,12 +3,7 @@
 import com.google.gson.JsonElement;
 import com.google.gson.JsonNull;
 import com.google.gson.JsonObject;
-<<<<<<< HEAD
-import org.checkerframework.checker.nullness.qual.NonNull;
-import org.checkerframework.checker.nullness.qual.Nullable;
-=======
 import javax.annotation.Nonnull;
->>>>>>> 1da3cd25
 import org.hiero.sketch.dataset.api.IJson;
 import org.hiero.sketch.dataset.api.ISketch;
 import org.hiero.sketch.dataset.api.PartialResult;
@@ -35,7 +30,7 @@
         // The sketch zero() element can be produced without looking at the data at all.
         // So we need a way to represent a "zero" schema.  An empty schema is in principle
         // legal for a table, so we use a null to represent a yet "unknown" schema.
-        @Nullable
+        // @Nullable // TODO: put it back
         public final Schema schema;
         public final long   rowCount;
 
@@ -72,22 +67,18 @@
         }
     }
 
-    @Nonnull
     @Override
     public TableSummary zero() {
         return new TableSummary();
     }
 
-    @Nonnull
     @Override
-    public TableSummary add(@Nonnull TableSummary left, @Nonnull TableSummary right) {
+    public TableSummary add(TableSummary left, TableSummary right) {
         return left.add(right);
     }
 
-    @Nonnull
     @Override
-<<<<<<< HEAD
-    public TableSummary create(@NonNull ITable data) {
+    public TableSummary create(ITable data) {
         /*
          Testing code
         try {
@@ -96,10 +87,5 @@
         */
         logger.log(Level.INFO, "Completed sketch");
         return new TableSummary(data.getSchema(), data.getNumOfRows());
-=======
-    public Observable<PartialResult<TableSummary>> create(@Nonnull ITable data) {
-        TableSummary ts = new TableSummary(data.getSchema(), data.getNumOfRows());
-        return this.pack(ts);
->>>>>>> 1da3cd25
     }
 }