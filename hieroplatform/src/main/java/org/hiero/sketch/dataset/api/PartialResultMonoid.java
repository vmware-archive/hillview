package org.hiero.sketch.dataset.api;

import javax.annotation.Nonnull;

/**
 * A Partial result with a value from a monoid is also a monoid.  This class implements
 * the induced monoid over PartialResult[T]
 * @param <T> Type of value from a monoid.
 */
public class PartialResultMonoid<T> implements IMonoid<PartialResult<T>> {
<<<<<<< HEAD
    /**
     * Monoid over values of type T.
     */
    @NonNull
=======
    @Nonnull
>>>>>>> 1da3cd25
    private final IMonoid<T> monoid;

    public PartialResultMonoid(@Nonnull final IMonoid<T> monoid) {
        this.monoid = monoid;
    }

    @NonNull public PartialResult<T> zero() {
        return new PartialResult<T>(0.0, this.monoid.zero());
    }

    @Override
<<<<<<< HEAD
    @NonNull public PartialResult<T> add(@NonNull final PartialResult<T> left,
                                @NonNull final PartialResult<T> right) {
=======
    public PartialResult<T> add(@Nonnull final PartialResult<T> left,
                                @Nonnull final PartialResult<T> right) {
>>>>>>> 1da3cd25
        return new PartialResult<T>(left.deltaDone + right.deltaDone,
                this.monoid.add(left.deltaValue, right.deltaValue));
    }
}<|MERGE_RESOLUTION|>--- conflicted
+++ resolved
@@ -1,6 +1,4 @@
 package org.hiero.sketch.dataset.api;
-
-import javax.annotation.Nonnull;
 
 /**
  * A Partial result with a value from a monoid is also a monoid.  This class implements
@@ -8,32 +6,22 @@
  * @param <T> Type of value from a monoid.
  */
 public class PartialResultMonoid<T> implements IMonoid<PartialResult<T>> {
-<<<<<<< HEAD
     /**
      * Monoid over values of type T.
      */
-    @NonNull
-=======
-    @Nonnull
->>>>>>> 1da3cd25
     private final IMonoid<T> monoid;
 
-    public PartialResultMonoid(@Nonnull final IMonoid<T> monoid) {
+    public PartialResultMonoid(final IMonoid<T> monoid) {
         this.monoid = monoid;
     }
 
-    @NonNull public PartialResult<T> zero() {
+    public PartialResult<T> zero() {
         return new PartialResult<T>(0.0, this.monoid.zero());
     }
 
     @Override
-<<<<<<< HEAD
-    @NonNull public PartialResult<T> add(@NonNull final PartialResult<T> left,
-                                @NonNull final PartialResult<T> right) {
-=======
-    public PartialResult<T> add(@Nonnull final PartialResult<T> left,
-                                @Nonnull final PartialResult<T> right) {
->>>>>>> 1da3cd25
+    public PartialResult<T> add(final PartialResult<T> left,
+                                final PartialResult<T> right) {
         return new PartialResult<T>(left.deltaDone + right.deltaDone,
                 this.monoid.add(left.deltaValue, right.deltaValue));
     }
