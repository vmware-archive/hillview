package org.hiero.sketch.dataset;

import akka.actor.ActorRef;
import akka.actor.Address;
<<<<<<< HEAD
import org.checkerframework.checker.nullness.qual.NonNull;
=======
import akka.util.Timeout;
import javax.annotation.Nonnull;
>>>>>>> 1da3cd25
import org.hiero.sketch.dataset.api.*;
import org.hiero.sketch.remoting.MapOperation;
import org.hiero.sketch.remoting.SketchOperation;
import org.hiero.sketch.remoting.ZipOperation;
import rx.Observable;
import akka.pattern.Patterns;
import scala.concurrent.Await;
import scala.concurrent.Future;
import scala.concurrent.duration.Duration;

/**
 * An IDataSet that is a proxy for a DataSet on a remote machine.
 */
public class RemoteDataSet<T> implements IDataSet<T> {
<<<<<<< HEAD
    protected final static int TIMEOUT_MS = 1000;  // TODO: import via config file
    protected static final Duration duration = Duration.create(TIMEOUT_MS, "milliseconds");
    @NonNull
    protected final ActorRef clientActor;
    @NonNull
    protected final ActorRef remoteActor;
=======
    private final static int TIMEOUT_MS = 1000;  // TODO: import via config file
    @Nonnull
    private final ActorRef clientActor;
    @Nonnull
    private final ActorRef remoteActor;
>>>>>>> 1da3cd25

    public RemoteDataSet(
            @Nonnull final ActorRef clientActor, @Nonnull final ActorRef remoteActor) {
        this.clientActor = clientActor;
        this.remoteActor = remoteActor;
    }

    @Override
<<<<<<< HEAD
    @NonNull public <S> Observable<PartialResult<IDataSet<S>>> map(
            @NonNull final IMap<T, S> mapper) {
=======
    public <S> Observable<PartialResult<IDataSet<S>>> map(@Nonnull final IMap<T, S> mapper) {
        final Timeout timeout = new Timeout(Duration.create(TIMEOUT_MS, "milliseconds"));
>>>>>>> 1da3cd25
        final MapOperation<T, S> mapOp = new MapOperation<T, S>(mapper);
        final Future<Object> future = Patterns.ask(this.clientActor, mapOp, TIMEOUT_MS);
        try {
            @SuppressWarnings("unchecked")
            final Observable<PartialResult<IDataSet<S>>> obs =
                (Observable<PartialResult<IDataSet<S>>>) Await.result(future, duration);
            return obs;
        } catch (final Exception e) {
            return Observable.error(e);
        }
    }

    @Override
<<<<<<< HEAD
    public <R> Observable<PartialResult<R>> sketch(@NonNull final ISketch<T, R> sketch) {
=======
    public <R> Observable<PartialResult<R>> sketch(@Nonnull final ISketch<T, R> sketch) {
        final Timeout timeout = new Timeout(Duration.create(TIMEOUT_MS, "milliseconds"));
>>>>>>> 1da3cd25
        final SketchOperation<T, R> sketchOp = new SketchOperation<T, R>(sketch);
        final Future<Object> future = Patterns.ask(this.clientActor, sketchOp, TIMEOUT_MS);
        try {
            @SuppressWarnings("unchecked")
            final Observable<PartialResult<R>> obs =
                    (Observable<PartialResult<R>>) Await.result(future, duration);
            return obs;
        } catch (final Exception e) {
            return Observable.error(e);
        }
    }

    @Override
    public <S> Observable<PartialResult<IDataSet<Pair<T, S>>>> zip(
            @Nonnull final IDataSet<S> other) {
        if (!(other instanceof RemoteDataSet<?>)) {
            throw new RuntimeException("Unexpected type in Zip " + other);
        }
        final RemoteDataSet<S> rds = (RemoteDataSet<S>) other;

        // zip commands are not valid if the RemoteDataSet instances point to different
        // actor systems or different nodes.
        final Address leftAddress = this.remoteActor.path().address();
        final Address rightAddress = rds.remoteActor.path().address();
        if (!leftAddress.equals(rightAddress)) {
            throw new RuntimeException("Zip command invalid for RemoteDataSets across different servers" +
                    "| left: " + leftAddress + ", right:" + rightAddress);
        }

        final ZipOperation zip = new ZipOperation(rds.remoteActor);
        final Future<Object> future = Patterns.ask(this.clientActor, zip, TIMEOUT_MS);
        try {
            @SuppressWarnings("unchecked")
            final Observable<PartialResult<IDataSet<Pair<T, S>>>> retval =
                (Observable<PartialResult<IDataSet<Pair<T, S>>>>) Await.result(future, duration);
            return retval;
        } catch (final Exception e) {
            return Observable.error(e);
        }
    }
}<|MERGE_RESOLUTION|>--- conflicted
+++ resolved
@@ -2,12 +2,8 @@
 
 import akka.actor.ActorRef;
 import akka.actor.Address;
-<<<<<<< HEAD
-import org.checkerframework.checker.nullness.qual.NonNull;
-=======
 import akka.util.Timeout;
 import javax.annotation.Nonnull;
->>>>>>> 1da3cd25
 import org.hiero.sketch.dataset.api.*;
 import org.hiero.sketch.remoting.MapOperation;
 import org.hiero.sketch.remoting.SketchOperation;
@@ -22,20 +18,10 @@
  * An IDataSet that is a proxy for a DataSet on a remote machine.
  */
 public class RemoteDataSet<T> implements IDataSet<T> {
-<<<<<<< HEAD
     protected final static int TIMEOUT_MS = 1000;  // TODO: import via config file
     protected static final Duration duration = Duration.create(TIMEOUT_MS, "milliseconds");
-    @NonNull
     protected final ActorRef clientActor;
-    @NonNull
     protected final ActorRef remoteActor;
-=======
-    private final static int TIMEOUT_MS = 1000;  // TODO: import via config file
-    @Nonnull
-    private final ActorRef clientActor;
-    @Nonnull
-    private final ActorRef remoteActor;
->>>>>>> 1da3cd25
 
     public RemoteDataSet(
             @Nonnull final ActorRef clientActor, @Nonnull final ActorRef remoteActor) {
@@ -44,13 +30,7 @@
     }
 
     @Override
-<<<<<<< HEAD
-    @NonNull public <S> Observable<PartialResult<IDataSet<S>>> map(
-            @NonNull final IMap<T, S> mapper) {
-=======
-    public <S> Observable<PartialResult<IDataSet<S>>> map(@Nonnull final IMap<T, S> mapper) {
-        final Timeout timeout = new Timeout(Duration.create(TIMEOUT_MS, "milliseconds"));
->>>>>>> 1da3cd25
+    public <S> Observable<PartialResult<IDataSet<S>>> map(final IMap<T, S> mapper) {
         final MapOperation<T, S> mapOp = new MapOperation<T, S>(mapper);
         final Future<Object> future = Patterns.ask(this.clientActor, mapOp, TIMEOUT_MS);
         try {
@@ -64,12 +44,7 @@
     }
 
     @Override
-<<<<<<< HEAD
-    public <R> Observable<PartialResult<R>> sketch(@NonNull final ISketch<T, R> sketch) {
-=======
-    public <R> Observable<PartialResult<R>> sketch(@Nonnull final ISketch<T, R> sketch) {
-        final Timeout timeout = new Timeout(Duration.create(TIMEOUT_MS, "milliseconds"));
->>>>>>> 1da3cd25
+    public <R> Observable<PartialResult<R>> sketch(final ISketch<T, R> sketch) {
         final SketchOperation<T, R> sketchOp = new SketchOperation<T, R>(sketch);
         final Future<Object> future = Patterns.ask(this.clientActor, sketchOp, TIMEOUT_MS);
         try {
