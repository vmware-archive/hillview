package org.hiero.sketch.dataset;

import akka.actor.ActorRef;
import akka.actor.Address;
<<<<<<< HEAD
=======
import akka.pattern.Patterns;
import akka.util.Timeout;
>>>>>>> f0b3f1cd
import org.hiero.sketch.dataset.api.*;
import org.hiero.sketch.remoting.MapOperation;
import org.hiero.sketch.remoting.SketchOperation;
import org.hiero.sketch.remoting.ZipOperation;
import rx.Observable;
import scala.concurrent.Await;
import scala.concurrent.Future;
import scala.concurrent.duration.Duration;

/**
 * An IDataSet that is a proxy for a DataSet on a remote machine.
 */
public class RemoteDataSet<T> implements IDataSet<T> {
<<<<<<< HEAD
    protected final static int TIMEOUT_MS = 1000;  // TODO: import via config file
    protected static final Duration duration = Duration.create(TIMEOUT_MS, "milliseconds");
    protected final ActorRef clientActor;
    protected final ActorRef remoteActor;

    public RemoteDataSet(
            final ActorRef clientActor, final ActorRef remoteActor) {
=======
    private final static int TIMEOUT_MS = 1000;  // TODO: import via config file

    private final ActorRef clientActor;

    private final ActorRef remoteActor;

    public RemoteDataSet(
             final ActorRef clientActor,  final ActorRef remoteActor) {
>>>>>>> f0b3f1cd
        this.clientActor = clientActor;
        this.remoteActor = remoteActor;
    }

    @Override
<<<<<<< HEAD
    public <S> Observable<PartialResult<IDataSet<S>>> map(final IMap<T, S> mapper) {
=======
    public <S> Observable<PartialResult<IDataSet<S>>> map( final IMap<T, S> mapper) {
        final Timeout timeout = new Timeout(Duration.create(TIMEOUT_MS, "milliseconds"));
>>>>>>> f0b3f1cd
        final MapOperation<T, S> mapOp = new MapOperation<T, S>(mapper);
        final Future<Object> future = Patterns.ask(this.clientActor, mapOp, TIMEOUT_MS);
        try {
            @SuppressWarnings("unchecked")
            final Observable<PartialResult<IDataSet<S>>> obs =
                (Observable<PartialResult<IDataSet<S>>>) Await.result(future, duration);
            return obs;
        } catch (final Exception e) {
            return Observable.error(e);
        }
    }

    @Override
<<<<<<< HEAD
    public <R> Observable<PartialResult<R>> sketch(final ISketch<T, R> sketch) {
=======
    public <R> Observable<PartialResult<R>> sketch( final ISketch<T, R> sketch) {
        final Timeout timeout = new Timeout(Duration.create(TIMEOUT_MS, "milliseconds"));
>>>>>>> f0b3f1cd
        final SketchOperation<T, R> sketchOp = new SketchOperation<T, R>(sketch);
        final Future<Object> future = Patterns.ask(this.clientActor, sketchOp, TIMEOUT_MS);
        try {
            @SuppressWarnings("unchecked")
            final Observable<PartialResult<R>> obs =
                    (Observable<PartialResult<R>>) Await.result(future, duration);
            return obs;
        } catch (final Exception e) {
            return Observable.error(e);
        }
    }

    @Override
    public <S> Observable<PartialResult<IDataSet<Pair<T, S>>>> zip(
<<<<<<< HEAD
            final IDataSet<S> other) {
=======
             final IDataSet<S> other) {
>>>>>>> f0b3f1cd
        if (!(other instanceof RemoteDataSet<?>)) {
            throw new RuntimeException("Unexpected type in Zip " + other);
        }
        final RemoteDataSet<S> rds = (RemoteDataSet<S>) other;

        // zip commands are not valid if the RemoteDataSet instances point to different
        // actor systems or different nodes.
        final Address leftAddress = this.remoteActor.path().address();
        final Address rightAddress = rds.remoteActor.path().address();
        if (!leftAddress.equals(rightAddress)) {
            throw new RuntimeException("Zip command invalid for RemoteDataSets across different servers" +
                    "| left: " + leftAddress + ", right:" + rightAddress);
        }

        final ZipOperation zip = new ZipOperation(rds.remoteActor);
        final Future<Object> future = Patterns.ask(this.clientActor, zip, TIMEOUT_MS);
        try {
            @SuppressWarnings("unchecked")
            final Observable<PartialResult<IDataSet<Pair<T, S>>>> retval =
                (Observable<PartialResult<IDataSet<Pair<T, S>>>>) Await.result(future, duration);
            return retval;
        } catch (final Exception e) {
            return Observable.error(e);
        }
    }
}<|MERGE_RESOLUTION|>--- conflicted
+++ resolved
@@ -2,11 +2,7 @@
 
 import akka.actor.ActorRef;
 import akka.actor.Address;
-<<<<<<< HEAD
-=======
 import akka.pattern.Patterns;
-import akka.util.Timeout;
->>>>>>> f0b3f1cd
 import org.hiero.sketch.dataset.api.*;
 import org.hiero.sketch.remoting.MapOperation;
 import org.hiero.sketch.remoting.SketchOperation;
@@ -20,7 +16,6 @@
  * An IDataSet that is a proxy for a DataSet on a remote machine.
  */
 public class RemoteDataSet<T> implements IDataSet<T> {
-<<<<<<< HEAD
     protected final static int TIMEOUT_MS = 1000;  // TODO: import via config file
     protected static final Duration duration = Duration.create(TIMEOUT_MS, "milliseconds");
     protected final ActorRef clientActor;
@@ -28,27 +23,12 @@
 
     public RemoteDataSet(
             final ActorRef clientActor, final ActorRef remoteActor) {
-=======
-    private final static int TIMEOUT_MS = 1000;  // TODO: import via config file
-
-    private final ActorRef clientActor;
-
-    private final ActorRef remoteActor;
-
-    public RemoteDataSet(
-             final ActorRef clientActor,  final ActorRef remoteActor) {
->>>>>>> f0b3f1cd
         this.clientActor = clientActor;
         this.remoteActor = remoteActor;
     }
 
     @Override
-<<<<<<< HEAD
     public <S> Observable<PartialResult<IDataSet<S>>> map(final IMap<T, S> mapper) {
-=======
-    public <S> Observable<PartialResult<IDataSet<S>>> map( final IMap<T, S> mapper) {
-        final Timeout timeout = new Timeout(Duration.create(TIMEOUT_MS, "milliseconds"));
->>>>>>> f0b3f1cd
         final MapOperation<T, S> mapOp = new MapOperation<T, S>(mapper);
         final Future<Object> future = Patterns.ask(this.clientActor, mapOp, TIMEOUT_MS);
         try {
@@ -62,12 +42,7 @@
     }
 
     @Override
-<<<<<<< HEAD
     public <R> Observable<PartialResult<R>> sketch(final ISketch<T, R> sketch) {
-=======
-    public <R> Observable<PartialResult<R>> sketch( final ISketch<T, R> sketch) {
-        final Timeout timeout = new Timeout(Duration.create(TIMEOUT_MS, "milliseconds"));
->>>>>>> f0b3f1cd
         final SketchOperation<T, R> sketchOp = new SketchOperation<T, R>(sketch);
         final Future<Object> future = Patterns.ask(this.clientActor, sketchOp, TIMEOUT_MS);
         try {
@@ -82,11 +57,7 @@
 
     @Override
     public <S> Observable<PartialResult<IDataSet<Pair<T, S>>>> zip(
-<<<<<<< HEAD
             final IDataSet<S> other) {
-=======
-             final IDataSet<S> other) {
->>>>>>> f0b3f1cd
         if (!(other instanceof RemoteDataSet<?>)) {
             throw new RuntimeException("Unexpected type in Zip " + other);
         }
