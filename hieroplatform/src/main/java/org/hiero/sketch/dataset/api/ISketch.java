--- conflicted
+++ resolved
@@ -1,10 +1,7 @@
 package org.hiero.sketch.dataset.api;
 
-<<<<<<< HEAD
-=======
-import rx.Observable;
+import org.hiero.utils.Converters;
 
->>>>>>> f0b3f1cd
 import java.io.Serializable;
 
 /**
@@ -16,41 +13,14 @@
  */
 public interface ISketch<T, R> extends Serializable, IMonoid<R> {
     /**
-     * The zero of the monoid: the result obtained applying the sketch to some empty dataset T.
-     * @return The zero element of the monoid.
-     */
-    R zero();
-
-    /**
-     * The addition function of the monoid.  Addition must be associative, symmetric, and
-     * zero must be its neutral element.
-     * @param left   Left value to add.
-     * @param right  Right value to add.
-     * @return       The result of the addition.
-     */
-    R add(R left, R right);
-
-    /**
      * Sketch computation on some dataset T.
      * @param data  Data to sketch.
-<<<<<<< HEAD
      * @return  A sketch of the data.
      */
     R create(T data);
-=======
-     * @return  An observable containing a sequence of sketches; adding these sketches
-     * produces the sketch over the complete data.
-     */
-     Observable<PartialResult<R>> create(T data);
 
     /**
-     * Packages some data in an Observable of a PartialResult.
-     * @param data Data; usually the result of the sketch computation.
-     * @return An observable which contains exactly one partial result containing the whole data.
+     * Helper method to return non-null zeros.
      */
-     default Observable<PartialResult<R>> pack( final R data) {
-        PartialResult<R> pr = new PartialResult<R>(data);
-        return Observable.just(pr);
-    }
->>>>>>> f0b3f1cd
+    default R getZero() { return Converters.checkNull(this.zero()); }
 }