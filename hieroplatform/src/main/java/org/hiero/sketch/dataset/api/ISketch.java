--- conflicted
+++ resolved
@@ -1,7 +1,4 @@
 package org.hiero.sketch.dataset.api;
-
-import javax.annotation.Nonnull;
-import rx.Observable;
 
 import java.io.Serializable;
 
@@ -33,19 +30,5 @@
      * @param data  Data to sketch.
      * @return  A sketch of the data.
      */
-<<<<<<< HEAD
-    @NonNull R create(T data);
-=======
-    @Nonnull Observable<PartialResult<R>> create(T data);
-
-    /**
-     * Packages some data in an Observable of a PartialResult.
-     * @param data Data; usually the result of the sketch computation.
-     * @return An observable which contains exactly one partial result containing the whole data.
-     */
-    @Nonnull default Observable<PartialResult<R>> pack(@Nonnull final R data) {
-        PartialResult<R> pr = new PartialResult<R>(data);
-        return Observable.just(pr);
-    }
->>>>>>> 1da3cd25
+    R create(T data);
 }