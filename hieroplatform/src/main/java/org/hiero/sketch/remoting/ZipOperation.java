package org.hiero.sketch.remoting;

import akka.actor.ActorRef;

import java.io.Serializable;

/**
 * Message type to initiate a zip command against two RemoteDataSets
 */
public class ZipOperation extends RemoteOperation implements Serializable {

    public final ActorRef remoteActor;

<<<<<<< HEAD
    public ZipOperation(final ActorRef remoteActor) {
=======
    public ZipOperation( final ActorRef remoteActor) {
>>>>>>> f0b3f1cd
        this.remoteActor = remoteActor;
    }
}<|MERGE_RESOLUTION|>--- conflicted
+++ resolved
@@ -8,14 +8,9 @@
  * Message type to initiate a zip command against two RemoteDataSets
  */
 public class ZipOperation extends RemoteOperation implements Serializable {
-
     public final ActorRef remoteActor;
 
-<<<<<<< HEAD
     public ZipOperation(final ActorRef remoteActor) {
-=======
-    public ZipOperation( final ActorRef remoteActor) {
->>>>>>> f0b3f1cd
         this.remoteActor = remoteActor;
     }
 }