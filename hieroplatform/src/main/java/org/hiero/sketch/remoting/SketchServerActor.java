--- conflicted
+++ resolved
@@ -6,6 +6,7 @@
 import akka.japi.pf.ReceiveBuilder;
 import akka.serialization.Serialization;
 import org.hiero.sketch.dataset.api.*;
+import org.hiero.utils.Converters;
 import rx.Observable;
 import rx.Subscriber;
 import rx.Subscription;
@@ -25,21 +26,13 @@
     private static final String SERVER_ACTOR_NAME = "ServerActor";
     private static final AtomicInteger nodeId = new AtomicInteger(0);
 
-<<<<<<< HEAD
-=======
-
->>>>>>> f0b3f1cd
     private final IDataSet<T> dataSet;
     private final ConcurrentHashMap<UUID, Subscription> operationToObservable
             = new ConcurrentHashMap<>();
 
 
     @SuppressWarnings("unchecked")
-<<<<<<< HEAD
     public SketchServerActor(final IDataSet<T> dataSet) {
-=======
-    public SketchServerActor( final IDataSet<T> dataSet) {
->>>>>>> f0b3f1cd
         this.dataSet = dataSet;
 
         receive(
@@ -99,12 +92,7 @@
     private class MapResponderSubscriber<R> extends ResponderSubscriber<R> {
         private final PartialResultMonoid resultMonoid = new PRDataSetMonoid();
         private PartialResult result = this.resultMonoid.zero();
-
-<<<<<<< HEAD
         private MapResponderSubscriber(final UUID id,  final ActorRef sender) {
-=======
-        private MapResponderSubscriber( final UUID id,  final ActorRef sender) {
->>>>>>> f0b3f1cd
             super(id, sender);
         }
 
@@ -135,7 +123,7 @@
 
     private class ZipResponderSubscriber<R> extends ResponderSubscriber<R> {
         private final PartialResultMonoid resultMonoid = new PRDataSetMonoid();
-        private final PartialResult result = this.resultMonoid.zero();
+        private final PartialResult result = Converters.checkNull(this.resultMonoid.zero());
 
         private ZipResponderSubscriber( final UUID id,
                                         final ActorRef sender) {
@@ -160,21 +148,10 @@
      * Generic subscriber, used to wrap results and send them back to the client
      */
     private class ResponderSubscriber<R> extends Subscriber<R> {
-<<<<<<< HEAD
-        
         final UUID id;
-        
-        final ActorRef sender;
-
-        private ResponderSubscriber(final UUID id, final ActorRef sender) {
-=======
-
-        final UUID id;
-
         final ActorRef sender;
 
         private ResponderSubscriber( final UUID id,  final ActorRef sender) {
->>>>>>> f0b3f1cd
             this.id = id;
             this.sender = sender;
         }
