package org.hiero.sketch.remoting;

import java.io.Serializable;
import java.util.UUID;

/**
 * Unsubscribe to a remote Map/Sketch operation
 */
class UnsubscribeOperation implements Serializable {

    public final UUID id;

<<<<<<< HEAD
    public UnsubscribeOperation(final UUID id) {
=======
    public UnsubscribeOperation( final UUID id) {
>>>>>>> f0b3f1cd
        this.id = id;
    }
}<|MERGE_RESOLUTION|>--- conflicted
+++ resolved
@@ -7,14 +7,9 @@
  * Unsubscribe to a remote Map/Sketch operation
  */
 class UnsubscribeOperation implements Serializable {
-
     public final UUID id;
 
-<<<<<<< HEAD
     public UnsubscribeOperation(final UUID id) {
-=======
-    public UnsubscribeOperation( final UUID id) {
->>>>>>> f0b3f1cd
         this.id = id;
     }
 }