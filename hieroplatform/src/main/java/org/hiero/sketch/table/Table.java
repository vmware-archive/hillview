package org.hiero.sketch.table;

import org.hiero.sketch.table.api.*;

import java.util.Arrays;

/**
 * This is a simple table held entirely in RAM.
 */
public class Table extends BaseTable {

    protected final Schema schema;


    protected final IMembershipSet members;

    /**
     * Create an empty table with the specified schema.
     * @param schema schema of the empty table
     */
<<<<<<< HEAD
    public Table(final Schema schema) {
=======
    public Table( final Schema schema) {
>>>>>>> f0b3f1cd
        super(schema);
        this.schema = schema;
        this.members = new FullMembership(0);
    }

<<<<<<< HEAD
    public Table(final Iterable<IColumn> columns, final IMembershipSet members) {
=======
    public Table( final Iterable<IColumn> columns,  final IMembershipSet members) {
>>>>>>> f0b3f1cd
        super(columns);
        final Schema s = new Schema();
        for (final IColumn c : columns)
            s.append(c.getDescription());
        this.schema = s;
        this.members = members;
    }

    @Override
    public Schema getSchema() {
        return this.schema;
    }

    @Override
    public IRowIterator getRowIterator() {
        return this.members.getIterator();
    }

    /**
     * Describes the set of rows that are really present in the table.
     */
    @Override
    public IMembershipSet getMembershipSet() { return this.members; }

<<<<<<< HEAD
    public Table(final Iterable<IColumn> columns) {
=======
    public Table( final Iterable<IColumn> columns) {
>>>>>>> f0b3f1cd
        this(columns, new FullMembership(columnSize(columns)));
    }

    public String toLongString(int rowsToDisplay) {
        return this.toLongString(0, rowsToDisplay);
    }

    @Override
    public int getNumOfRows() {
        return this.members.getSize();
    }

    /**
     * Can be used for testing.
     * @return A small table with some interesting contents.
     */
    public static Table testTable() {
        ColumnDescription c0 = new ColumnDescription("Name", ContentsKind.String, false);
        ColumnDescription c1 = new ColumnDescription("Age", ContentsKind.Int, false);
        StringArrayColumn sac = new StringArrayColumn(c0, new String[] { "Mike", "John", "Tom"});
        IntArrayColumn iac = new IntArrayColumn(c1, new int[] { 20, 30, 10 });
        return new Table(Arrays.asList(sac, iac));
    }

    /**
     * Generates a table that contains all the columns, and only
     * the rows contained in IMembership Set members with consecutive numbering.
     */
    public SmallTable compress() {
        final ISubSchema subSchema = new FullSubSchema();
        return this.compress(subSchema, this.members);
    }
}<|MERGE_RESOLUTION|>--- conflicted
+++ resolved
@@ -8,31 +8,20 @@
  * This is a simple table held entirely in RAM.
  */
 public class Table extends BaseTable {
-
     protected final Schema schema;
-
-
     protected final IMembershipSet members;
 
     /**
      * Create an empty table with the specified schema.
      * @param schema schema of the empty table
      */
-<<<<<<< HEAD
     public Table(final Schema schema) {
-=======
-    public Table( final Schema schema) {
->>>>>>> f0b3f1cd
         super(schema);
         this.schema = schema;
         this.members = new FullMembership(0);
     }
 
-<<<<<<< HEAD
     public Table(final Iterable<IColumn> columns, final IMembershipSet members) {
-=======
-    public Table( final Iterable<IColumn> columns,  final IMembershipSet members) {
->>>>>>> f0b3f1cd
         super(columns);
         final Schema s = new Schema();
         for (final IColumn c : columns)
@@ -57,11 +46,7 @@
     @Override
     public IMembershipSet getMembershipSet() { return this.members; }
 
-<<<<<<< HEAD
     public Table(final Iterable<IColumn> columns) {
-=======
-    public Table( final Iterable<IColumn> columns) {
->>>>>>> f0b3f1cd
         this(columns, new FullMembership(columnSize(columns)));
     }
 
