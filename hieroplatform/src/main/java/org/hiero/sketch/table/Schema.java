package org.hiero.sketch.table;

import com.google.gson.JsonArray;
import com.google.gson.JsonElement;
import org.hiero.sketch.dataset.api.IJson;
import org.hiero.sketch.table.api.ContentsKind;
import org.hiero.sketch.table.api.ISubSchema;

import java.io.Serializable;
import java.security.InvalidParameterException;
import java.util.*;

/**
 * A schema is an ordering of the columns, plus a map from a column name to a column description.
 * Column names are case-sensitive.
 */
public final class Schema
        implements Serializable, IJson {

    private final HashMap<String, ColumnDescription> columns;

    private final List<String> colOrder;

    public Schema() {
        this.columns = new HashMap<String, ColumnDescription>();
        this.colOrder = new ArrayList<String>();
    }

<<<<<<< HEAD
    public void append(final ColumnDescription desc) {
=======
    public void append( final ColumnDescription desc) {
>>>>>>> f0b3f1cd
        if (this.columns.containsKey(desc.name))
            throw new InvalidParameterException("Column with name " + desc.name + " already exists");
        this.columns.put(desc.name, desc);
        this.colOrder.add(desc.name);
    }

<<<<<<< HEAD
    public ColumnDescription getDescription(final String columnName) {
=======
    public ColumnDescription getDescription( final String columnName) {
>>>>>>> f0b3f1cd
        return this.columns.get(columnName);
    }

    public int getColumnCount() {
        return this.columns.size();
    }


    public List<String> getColumnNames() {
        return this.colOrder;
    }

    /**
     * Generates a new Schema that contains only the subset of columns contained in the subSchema.
     */

<<<<<<< HEAD
    public Schema project(final ISubSchema subSchema) {
=======
    public Schema project( final ISubSchema subSchema) {
>>>>>>> f0b3f1cd
        final Schema projection = new Schema();
        for (String colName : this.getColumnNames()) {
            if (subSchema.isColumnPresent(colName)) {
                projection.append(this.getDescription(colName));
            }
        }
        return projection;
    }

    @Override

    public String toString() {
        String result = "";
        String separator = "";
        for (final ColumnDescription c : this.columns.values()) {
            result += separator + c.toString();
            separator = ", ";
        }
        return result;
    }

    @Override
    public boolean equals(final Object o) {
        if (this == o) return true;
        if ((o == null) || (getClass() != o.getClass())) return false;
        final Schema schema = (Schema) o;
        return this.columns.equals(schema.columns);
    }

    @Override
    public int hashCode() {
        return this.columns.hashCode();
    }


    public ContentsKind getKind(final String colName){
        return this.getDescription(colName).kind;
    }

    // The columns will be sorted by the order prescribed by the List colOrder

    private ColumnDescription[] toArray() {
        ColumnDescription[] all = new ColumnDescription[this.columns.size()];
        int i = 0;
        for (String name: this.getColumnNames()) {
            ColumnDescription cd = this.getDescription(name);
            all[i++] = cd;
        }
        return all;
    }

    @Override

    public JsonElement toJsonTree() {
        ColumnDescription[] all = this.toArray();
        JsonArray result = new JsonArray();
        for (ColumnDescription cd : all)
            result.add(cd.toJsonTree());
        return result;
    }
}<|MERGE_RESOLUTION|>--- conflicted
+++ resolved
@@ -16,9 +16,7 @@
  */
 public final class Schema
         implements Serializable, IJson {
-
     private final HashMap<String, ColumnDescription> columns;
-
     private final List<String> colOrder;
 
     public Schema() {
@@ -26,29 +24,20 @@
         this.colOrder = new ArrayList<String>();
     }
 
-<<<<<<< HEAD
     public void append(final ColumnDescription desc) {
-=======
-    public void append( final ColumnDescription desc) {
->>>>>>> f0b3f1cd
         if (this.columns.containsKey(desc.name))
             throw new InvalidParameterException("Column with name " + desc.name + " already exists");
         this.columns.put(desc.name, desc);
         this.colOrder.add(desc.name);
     }
 
-<<<<<<< HEAD
     public ColumnDescription getDescription(final String columnName) {
-=======
-    public ColumnDescription getDescription( final String columnName) {
->>>>>>> f0b3f1cd
         return this.columns.get(columnName);
     }
 
     public int getColumnCount() {
         return this.columns.size();
     }
-
 
     public List<String> getColumnNames() {
         return this.colOrder;
@@ -57,12 +46,7 @@
     /**
      * Generates a new Schema that contains only the subset of columns contained in the subSchema.
      */
-
-<<<<<<< HEAD
     public Schema project(final ISubSchema subSchema) {
-=======
-    public Schema project( final ISubSchema subSchema) {
->>>>>>> f0b3f1cd
         final Schema projection = new Schema();
         for (String colName : this.getColumnNames()) {
             if (subSchema.isColumnPresent(colName)) {
@@ -71,7 +55,6 @@
         }
         return projection;
     }
-
     @Override
 
     public String toString() {
@@ -97,13 +80,11 @@
         return this.columns.hashCode();
     }
 
-
     public ContentsKind getKind(final String colName){
         return this.getDescription(colName).kind;
     }
 
-    // The columns will be sorted by the order prescribed by the List colOrder
-
+    // The columns will be ordered as in colOrder
     private ColumnDescription[] toArray() {
         ColumnDescription[] all = new ColumnDescription[this.columns.size()];
         int i = 0;
@@ -115,7 +96,6 @@
     }
 
     @Override
-
     public JsonElement toJsonTree() {
         ColumnDescription[] all = this.toArray();
         JsonArray result = new JsonArray();
