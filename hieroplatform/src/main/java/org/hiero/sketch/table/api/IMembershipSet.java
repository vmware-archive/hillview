package org.hiero.sketch.table.api;

import org.hiero.utils.Randomness;
import org.hiero.sketch.table.SparseMembership;
import org.hiero.utils.IntSet;

/**
 * A IMembershipSet is a representation of a set of integers.
 * These integers represent row indexes in a table.  If an integer
 * is in an IMembershipSet, then it is present in the table.
 */
public interface IMembershipSet extends IRowOrder {
    /**
     * @param rowIndex A non-negative row index.
     * @return True if the given rowIndex is a member of the set.
     */
    boolean isMember(int rowIndex);

    /**
     * @return an IMembershipSet containing k samples from the membership map. The samples are made
     * without replacement. Returns the full set if its size is smaller than k. There is no guarantee that
     * two subsequent samples return the same sample set.
     */
    IMembershipSet sample(int k);

    /**
     * @return an IMembershipSet containing k samples from the membership map. The samples are made
     * without replacement. Returns the full set if its size is smaller than k. The pseudo-random
     * generator is seeded with parameter seed.
     */
    IMembershipSet sample(int k, long seed);

    /**
     * @return a sample of size (rate * rowCount). randomizes between the floor and ceiling of this expression.
     */
    default IMembershipSet sample(double rate) {
        return this.sample(this.getSampleSize(rate, 0, false));
    }

    /**
     * @return same as sample(double rate) but with the seed for randomness specified by the caller.
     */
    default IMembershipSet sample(double rate, long seed) {
        return this.sample(this.getSampleSize(rate, seed, true), seed);
    }

    /**
     * @return a new map which is the union of current map and otherMap.
     */
<<<<<<< HEAD
    IMembershipSet union(IMembershipSet otherMap);

    IMembershipSet intersection(IMembershipSet otherMap);

    default IMembershipSet setMinus(IMembershipSet otherMap) {
=======
    IMembershipSet union( IMembershipSet otherMap);

    IMembershipSet intersection( IMembershipSet otherMap);

    default IMembershipSet setMinus( IMembershipSet otherMap) {
>>>>>>> f0b3f1cd
        final IntSet setMinusSet = new IntSet();
        final IRowIterator iter = this.getIterator();
        int curr = iter.getNextRow();
        while (curr >= 0) {
            if (!otherMap.isMember(curr))
                setMinusSet.add(curr);
            curr = iter.getNextRow();
        }
        return new SparseMembership(setMinusSet);
    }

    default int getSampleSize(double rate, long seed, boolean useSeed) {
        if (rate >= 1)
            return this.getSize();
        Randomness r = Randomness.getInstance();
        if (useSeed)
            r.setSeed(seed);
        final int sampleSize;
        final double appSampleSize = rate * this.getSize();
        if (r.nextDouble() < (appSampleSize - Math.floor(appSampleSize)))
            sampleSize = (int) Math.floor(appSampleSize);
        else sampleSize = (int) Math.ceil(appSampleSize);
        return sampleSize;
    }
}
//TODO: Add a split membership set method to split a table into smaller tables.<|MERGE_RESOLUTION|>--- conflicted
+++ resolved
@@ -47,19 +47,11 @@
     /**
      * @return a new map which is the union of current map and otherMap.
      */
-<<<<<<< HEAD
     IMembershipSet union(IMembershipSet otherMap);
 
     IMembershipSet intersection(IMembershipSet otherMap);
 
     default IMembershipSet setMinus(IMembershipSet otherMap) {
-=======
-    IMembershipSet union( IMembershipSet otherMap);
-
-    IMembershipSet intersection( IMembershipSet otherMap);
-
-    default IMembershipSet setMinus( IMembershipSet otherMap) {
->>>>>>> f0b3f1cd
         final IntSet setMinusSet = new IntSet();
         final IRowIterator iter = this.getIterator();
         int curr = iter.getNextRow();
