package org.hiero.sketch.table;

import org.hiero.utils.IntSet;
import org.hiero.sketch.table.api.IMembershipSet;
import org.hiero.sketch.table.api.IRowIterator;

import java.util.function.Predicate;

/**
 * This implementation uses a full membership data structure plus a list of filter functions that
 * are used for the isMember and for the iterator functions. Upside is that construction is quick,
 * adding a filter function is quick. The downside is that the isMember can take a long time if
 * there are many filters, and iterator takes a long time if it's sparse. Also, each first call for
 * getSize after a new filter is a linear scan.
 */

public class LazyMembership implements IMembershipSet {

    private final IMembershipSet baseMap;
    private int rowCount;
    private boolean rowCountCorrect;

    private final Predicate<Integer> filter;
    private static final int sizeEstimationSampleSize = 20;
    private static final int samplingAttempts = 10;

    public LazyMembership(final IMembershipSet baseMap) {
        this.baseMap = baseMap;
        this.rowCount = baseMap.getSize();
        this.filter = Integer -> true;
        this.rowCountCorrect = true;
    }

    /**
     * instantiated with a a membershipSet, possibly the full one, and a filter predicate.
     */
<<<<<<< HEAD
    public LazyMembership(final IMembershipSet baseMap,
                          final Predicate<Integer> filter) {
=======
    public LazyMembership( final IMembershipSet baseMap,
                           final Predicate<Integer> filter) {
        if (baseMap == null) throw new NullPointerException("PartialMembershipDense cannot be " +
                "instantiated without a base MembershipSet");
        if (filter == null) throw new NullPointerException("PartialMembershipDense cannot be " +
                "instantiated with a null filter");
>>>>>>> f0b3f1cd
        this.baseMap = baseMap;
        this.rowCount = 0;
        this.filter = filter;
        this.rowCountCorrect = false;
    }

    @Override
    public boolean isMember(final int rowIndex) {
        return this.baseMap.isMember(rowIndex) && this.filter.test(rowIndex);
    }

    @Override
    public int getSize() {
        if (this.rowCountCorrect) return this.rowCount;
        else {
            int counter = 0;
            final IRowIterator it = this.baseMap.getIterator();
            int tmp = it.getNextRow();
            while (tmp >= 0) {
                if (this.filter.test(tmp))
                    counter++;
                tmp = it.getNextRow();
            }
            this.rowCount = counter;
            this.rowCountCorrect = true;
            return this.rowCount;
        }
    }

    /**
     * Makes samplingAttempts attempts at sampling k items without replacement. If the set is sparse
     * these attempts may be insufficient and the returned map would contain less than k items.
     */
    private IMembershipSet sample(final int k, final long seed, final boolean useSeed) {
        int samples = 0;
        IMembershipSet batchSet;
        final IntSet sampleSet = new IntSet(k);
        for (int attempt = 0; attempt < samplingAttempts; attempt++) {
            if (useSeed)
                batchSet = this.baseMap.sample(k * 2, seed + attempt);
            else
                batchSet = this.baseMap.sample(k * 2);
            final IRowIterator it = batchSet.getIterator();
            int tmprow = it.getNextRow();
            while (tmprow >= 0) {
                if (this.isMember(tmprow)) {
                    sampleSet.add(tmprow);
                    samples++;
                    if (samples == k)
                        return new SparseMembership(sampleSet);
                }
                tmprow = it.getNextRow();
            }
        }
        return new SparseMembership(sampleSet);
    }

    /**
     * @return A sample of k items from the membership set. The sample is with replacement so may
     * contain less than k distinct elements. The sample is obtained by sampling k items from the
     * base map and filtering it. This is done samplingAttempts times, if k samples had been found
     * the function gives up and returns whatever was found.
     * This will happen if the membership is sparse.
     */
    @Override
    public IMembershipSet sample(final int k) {
        return sample(k, 0, false);
    }

    /**
     * Samples the base map for k items and then applies the filter on that set.
     * Makes samplingAttempts attempts to reach k samples
     * this way and then gives up and returns whatever was sampled.
     * @param k the number of samples without replacement taken
     * @param seed the seed for the random generator
     */
    @Override
    public IMembershipSet sample(final int k, final long seed) {
        return sample(k, seed, true);
    }

    /**
     * @return An approximation of the size based on a sample of sizeEstimationSampleSize.
     * function may return 0.
     * Exact size given by getQuantileSize() is expensive and takes linear time
     * the first time it is called.
     */
    public int getApproxSize() {
        if (this.rowCountCorrect)
            return this.rowCount;
        final IMembershipSet sampleSet = this.sample(sizeEstimationSampleSize);
        if (sampleSet.getSize() == 0)
            return 0;
        int snumber = 0;
        final IRowIterator it = sampleSet.getIterator();
        int curr = it.getNextRow();
        while (curr >= 0) {
            if (this.filter.test(curr))
                snumber++;
            curr = it.getNextRow();
        }
        if (this.baseMap instanceof LazyMembership)
            return (((LazyMembership) this.baseMap).getApproxSize() * snumber)
                    / sampleSet.getSize();
        else
            return (this.baseMap.getSize() * snumber) / sampleSet.getSize();
    }

    @Override
    public IRowIterator getIterator() {
        return new DenseIterator(this.baseMap, this.filter);
    }

    @Override
<<<<<<< HEAD
    public IMembershipSet union(final IMembershipSet otherMap) {
=======
    public IMembershipSet union( final IMembershipSet otherMap) {
>>>>>>> f0b3f1cd
        if (otherMap instanceof LazyMembership) {
            final IMembershipSet newBase = this.baseMap.union(((LazyMembership) otherMap).baseMap);
            final Predicate<Integer> newFilter =
                    this.filter.or(((LazyMembership) otherMap).filter);
            return new LazyMembership(newBase, newFilter);
        }
        if (otherMap instanceof FullMembership) {
            final IMembershipSet newBase = this.baseMap.union(otherMap);
            final Predicate<Integer> newFilter =
                    this.filter.or(otherMap::isMember);
            return new LazyMembership(newBase, newFilter);
        }
        return otherMap.union(this);
    }

    @Override
<<<<<<< HEAD
    public IMembershipSet intersection(final IMembershipSet otherMap) {
=======
    public IMembershipSet intersection( final IMembershipSet otherMap) {
        if (otherMap == null)
            throw new NullPointerException("can not perform intersection with a null");
>>>>>>> f0b3f1cd
        if (otherMap instanceof LazyMembership) {
            final IMembershipSet newBase =
                    this.baseMap.intersection(((LazyMembership) otherMap).baseMap);
            final Predicate<Integer> newFilter = this.filter.and(((LazyMembership)otherMap).filter);
            return new LazyMembership(newBase, newFilter);
        }
        if (otherMap instanceof FullMembership) {
            final IMembershipSet newBase = this.baseMap.intersection(otherMap);
            return new LazyMembership(newBase, this.filter);
        }
        return otherMap.intersection(this);
    }

    private static class DenseIterator implements IRowIterator {
<<<<<<< HEAD
        private final IRowIterator baseIterator;

        private final Predicate<Integer> filter;
        private DenseIterator(final IMembershipSet baseMap,
                              final Predicate<Integer> filter) {
=======

        private final IRowIterator baseIterator;

        private final Predicate<Integer> filter;
        private DenseIterator( final IMembershipSet baseMap,
                               final Predicate<Integer> filter) {
>>>>>>> f0b3f1cd
            this.baseIterator = baseMap.getIterator();
            this.filter = filter;
        }

        @Override
        public int getNextRow() {
            int tmp = this.baseIterator.getNextRow();
            while (tmp >= 0) {
                if (this.filter.test(tmp))
                    return tmp;
                tmp = this.baseIterator.getNextRow();
            }
            return -1;
        }
    }
}<|MERGE_RESOLUTION|>--- conflicted
+++ resolved
@@ -15,7 +15,6 @@
  */
 
 public class LazyMembership implements IMembershipSet {
-
     private final IMembershipSet baseMap;
     private int rowCount;
     private boolean rowCountCorrect;
@@ -34,17 +33,8 @@
     /**
      * instantiated with a a membershipSet, possibly the full one, and a filter predicate.
      */
-<<<<<<< HEAD
     public LazyMembership(final IMembershipSet baseMap,
                           final Predicate<Integer> filter) {
-=======
-    public LazyMembership( final IMembershipSet baseMap,
-                           final Predicate<Integer> filter) {
-        if (baseMap == null) throw new NullPointerException("PartialMembershipDense cannot be " +
-                "instantiated without a base MembershipSet");
-        if (filter == null) throw new NullPointerException("PartialMembershipDense cannot be " +
-                "instantiated with a null filter");
->>>>>>> f0b3f1cd
         this.baseMap = baseMap;
         this.rowCount = 0;
         this.filter = filter;
@@ -159,11 +149,7 @@
     }
 
     @Override
-<<<<<<< HEAD
     public IMembershipSet union(final IMembershipSet otherMap) {
-=======
-    public IMembershipSet union( final IMembershipSet otherMap) {
->>>>>>> f0b3f1cd
         if (otherMap instanceof LazyMembership) {
             final IMembershipSet newBase = this.baseMap.union(((LazyMembership) otherMap).baseMap);
             final Predicate<Integer> newFilter =
@@ -180,13 +166,7 @@
     }
 
     @Override
-<<<<<<< HEAD
     public IMembershipSet intersection(final IMembershipSet otherMap) {
-=======
-    public IMembershipSet intersection( final IMembershipSet otherMap) {
-        if (otherMap == null)
-            throw new NullPointerException("can not perform intersection with a null");
->>>>>>> f0b3f1cd
         if (otherMap instanceof LazyMembership) {
             final IMembershipSet newBase =
                     this.baseMap.intersection(((LazyMembership) otherMap).baseMap);
@@ -201,20 +181,11 @@
     }
 
     private static class DenseIterator implements IRowIterator {
-<<<<<<< HEAD
         private final IRowIterator baseIterator;
 
         private final Predicate<Integer> filter;
         private DenseIterator(final IMembershipSet baseMap,
                               final Predicate<Integer> filter) {
-=======
-
-        private final IRowIterator baseIterator;
-
-        private final Predicate<Integer> filter;
-        private DenseIterator( final IMembershipSet baseMap,
-                               final Predicate<Integer> filter) {
->>>>>>> f0b3f1cd
             this.baseIterator = baseMap.getIterator();
             this.filter = filter;
         }
