package org.hiero.sketch.table;

import org.hiero.sketch.table.api.IStringConverter;
import org.hiero.sketch.table.api.IndexComparator;
import org.hiero.utils.Converters;

import javax.annotation.Nullable;
<<<<<<< HEAD
=======
import java.security.InvalidParameterException;
>>>>>>> f0b3f1cd
import java.time.Duration;
import java.time.LocalDateTime;

/*
 * Column of objects of any type; only for moving data around. Size of column expected to be small.
 */
public final class ObjectArrayColumn extends BaseArrayColumn {
<<<<<<< HEAD
    private final Object[] data;

    public ObjectArrayColumn(final ColumnDescription description, final int size) {
=======
     private final Object[] data;

    public ObjectArrayColumn( final ColumnDescription description, final int size) {
>>>>>>> f0b3f1cd
        super(description, size);
        this.data = new Object[size];
    }

<<<<<<< HEAD
    public ObjectArrayColumn(final ColumnDescription description,
                             final Object[] data) {
=======
    public ObjectArrayColumn( final ColumnDescription description,
                              final Object[] data) {
>>>>>>> f0b3f1cd
        super(description, data.length);
        this.data = data;
    }

    @Override
    public int sizeInRows() { return this.data.length; }

    @Override
    public double asDouble(final int rowIndex, @Nullable final IStringConverter converter) {
        switch (ObjectArrayColumn.this.description.kind) {
            case Json:
            case String:
                if(converter == null)
                    throw new InvalidParameterException("Need a non-null string converter.");
                else
                    return converter.asDouble(this.getString(rowIndex));
            case Date:
                return Converters.toDouble(this.getDate(rowIndex));
            case Int:
                return this.getInt(rowIndex);
            case Double:
                return this.getDouble(rowIndex);
            case Duration:
                return Converters.toDouble(this.getDuration(rowIndex));
            default:
                throw new RuntimeException("Unexpected data type");
        }
    }

    @Override
    public String asString(final int rowIndex) {
        return this.data[rowIndex].toString();
    }

    @Override
    public IndexComparator getComparator() {
        return new IndexComparator() {
            @Override
            public int compare(final Integer i, final Integer j) {
                final boolean iMissing = ObjectArrayColumn.this.isMissing(i);
                final boolean jMissing = ObjectArrayColumn.this.isMissing(j);
                if (iMissing && jMissing) {
                    return 0;
                } else if (iMissing) {
                    return 1;
                } else if (jMissing) {
                    return -1;
                } else {
                    switch (ObjectArrayColumn.this.description.kind) {
                        case String:
                            return ObjectArrayColumn.this.getString(i).compareTo(
                                    ObjectArrayColumn.this.getString(j));
                        case Date:
                            return ObjectArrayColumn.this.getDate(i).compareTo(
                                    ObjectArrayColumn.this.getDate(j));
                        case Int:
                            return Integer.compare(ObjectArrayColumn.this.getInt(i),
                                    ObjectArrayColumn.this.getInt(j));
                        case Json:
                            return ObjectArrayColumn.this.getString(i).compareTo(
                                    ObjectArrayColumn.this.getString(j));
                        case Double:
                            return Double.compare(ObjectArrayColumn.this.getDouble(i),
                                    ObjectArrayColumn.this.getDouble(j));
                        case Duration:
                            return ObjectArrayColumn.this.getDuration(i).
                                    compareTo(ObjectArrayColumn.this.getDuration(j));
                        default:
                            throw new RuntimeException("Unexpected data type");
                    }
                }
            }
        };
    }

    @Override
    public int getInt(final int rowIndex) {
        return (int)this.data[rowIndex];
    }

    @Override
    public double getDouble(final int rowIndex) {
        return (double)this.data[rowIndex];
    }

    @Override
    public LocalDateTime getDate(final int rowIndex) {
        return (LocalDateTime) this.data[rowIndex];
    }

    @Override
    public Duration getDuration(final int rowIndex) {
        return (Duration)this.data[rowIndex];
    }
    @Override
    public String getString(final int rowIndex) {
        return (String)this.data[rowIndex];
    }

    public void set(final int rowIndex, @Nullable final Object value) {
        this.data[rowIndex] = value;
    }

    @Override
    public boolean isMissing(final int rowIndex) { return this.data[rowIndex] == null; }

    @Override
    public void setMissing(final int rowIndex) { this.set(rowIndex, null);}
}<|MERGE_RESOLUTION|>--- conflicted
+++ resolved
@@ -5,10 +5,6 @@
 import org.hiero.utils.Converters;
 
 import javax.annotation.Nullable;
-<<<<<<< HEAD
-=======
-import java.security.InvalidParameterException;
->>>>>>> f0b3f1cd
 import java.time.Duration;
 import java.time.LocalDateTime;
 
@@ -16,26 +12,15 @@
  * Column of objects of any type; only for moving data around. Size of column expected to be small.
  */
 public final class ObjectArrayColumn extends BaseArrayColumn {
-<<<<<<< HEAD
     private final Object[] data;
 
     public ObjectArrayColumn(final ColumnDescription description, final int size) {
-=======
-     private final Object[] data;
-
-    public ObjectArrayColumn( final ColumnDescription description, final int size) {
->>>>>>> f0b3f1cd
         super(description, size);
         this.data = new Object[size];
     }
 
-<<<<<<< HEAD
     public ObjectArrayColumn(final ColumnDescription description,
                              final Object[] data) {
-=======
-    public ObjectArrayColumn( final ColumnDescription description,
-                              final Object[] data) {
->>>>>>> f0b3f1cd
         super(description, data.length);
         this.data = data;
     }
@@ -48,10 +33,8 @@
         switch (ObjectArrayColumn.this.description.kind) {
             case Json:
             case String:
-                if(converter == null)
-                    throw new InvalidParameterException("Need a non-null string converter.");
-                else
-                    return converter.asDouble(this.getString(rowIndex));
+                IStringConverter c = Converters.checkNull(converter);
+                return c.asDouble(this.getString(rowIndex));
             case Date:
                 return Converters.toDouble(this.getDate(rowIndex));
             case Int:
