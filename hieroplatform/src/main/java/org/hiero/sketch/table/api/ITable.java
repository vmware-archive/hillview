package org.hiero.sketch.table.api;

import org.hiero.sketch.table.Schema;
import org.hiero.sketch.table.SmallTable;

public interface ITable {

    Schema getSchema();

<<<<<<< HEAD
    IRowIterator getRowIterator();
=======
     IRowIterator getRowIterator();
>>>>>>> f0b3f1cd

    /**
     * Describes the set of rows that are really present in the table.
     */
<<<<<<< HEAD
    IMembershipSet getMembershipSet();
=======
     IMembershipSet getMembershipSet();
>>>>>>> f0b3f1cd

    int getNumOfRows();

    IColumn getColumn(String colName);

<<<<<<< HEAD
    SmallTable compress(ISubSchema subSchema,
                        IRowOrder rowOrder);
=======
    SmallTable compress( ISubSchema subSchema,
                         IRowOrder rowOrder);
>>>>>>> f0b3f1cd

    SmallTable compress(IRowOrder rowOrder);
}<|MERGE_RESOLUTION|>--- conflicted
+++ resolved
@@ -3,36 +3,31 @@
 import org.hiero.sketch.table.Schema;
 import org.hiero.sketch.table.SmallTable;
 
+/**
+ * An ITable object has a schema, a set of columns, and a MembershipSet.
+ * All columns have the same size.
+ */
 public interface ITable {
-
     Schema getSchema();
 
-<<<<<<< HEAD
     IRowIterator getRowIterator();
-=======
-     IRowIterator getRowIterator();
->>>>>>> f0b3f1cd
 
     /**
      * Describes the set of rows that are really present in the table.
      */
-<<<<<<< HEAD
     IMembershipSet getMembershipSet();
-=======
-     IMembershipSet getMembershipSet();
->>>>>>> f0b3f1cd
 
     int getNumOfRows();
 
     IColumn getColumn(String colName);
 
-<<<<<<< HEAD
-    SmallTable compress(ISubSchema subSchema,
-                        IRowOrder rowOrder);
-=======
-    SmallTable compress( ISubSchema subSchema,
-                         IRowOrder rowOrder);
->>>>>>> f0b3f1cd
+    /**
+     * Creates a small table by keeping only the rows in the IRowOrder and
+     * the columns in the subSchema.
+     * @param subSchema Indicates columns to keep.
+     * @param rowOrder  Indicates rows to keep.
+     */
+    SmallTable compress(ISubSchema subSchema, IRowOrder rowOrder);
 
     SmallTable compress(IRowOrder rowOrder);
 }