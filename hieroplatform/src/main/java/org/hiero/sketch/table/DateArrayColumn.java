package org.hiero.sketch.table;

import org.hiero.sketch.table.api.ContentsKind;
import org.hiero.sketch.table.api.IDateColumn;

import javax.annotation.Nullable;
import java.security.InvalidParameterException;
import java.time.LocalDateTime;

/*
 * Column of dates, implemented as an array of dates and a BitSet of missing values
 */
public final class DateArrayColumn
        extends BaseArrayColumn
        implements IDateColumn {

    private final LocalDateTime[] data;

    private void validate() {
        if (this.description.kind != ContentsKind.Date)
            throw new InvalidParameterException("Kind should be Date" + this.description.kind);
    }

<<<<<<< HEAD
    public DateArrayColumn(final ColumnDescription description, final int size) {
=======
    public DateArrayColumn( final ColumnDescription description, final int size) {
>>>>>>> f0b3f1cd
        super(description, size);
        this.validate();
        this.data = new LocalDateTime[size];
    }

<<<<<<< HEAD
    public DateArrayColumn(final ColumnDescription description,
                           final LocalDateTime[] data) {
=======
    public DateArrayColumn( final ColumnDescription description,
                            final LocalDateTime[] data) {
>>>>>>> f0b3f1cd
        super(description, data.length);
        this.validate();
        this.data = data;
    }

    @Override
    public int sizeInRows() {
        return this.data.length;
    }

    @Override
    public LocalDateTime getDate(final int rowIndex) {
        return this.data[rowIndex];
    }

    private void set(final int rowIndex, @Nullable final LocalDateTime value) {
        this.data[rowIndex] = value;
    }

    @Override
    public boolean isMissing(final int rowIndex) { return this.getDate(rowIndex) == null; }

    @Override
    public void setMissing(final int rowIndex) { this.set(rowIndex, null);}
}<|MERGE_RESOLUTION|>--- conflicted
+++ resolved
@@ -13,7 +13,6 @@
 public final class DateArrayColumn
         extends BaseArrayColumn
         implements IDateColumn {
-
     private final LocalDateTime[] data;
 
     private void validate() {
@@ -21,23 +20,14 @@
             throw new InvalidParameterException("Kind should be Date" + this.description.kind);
     }
 
-<<<<<<< HEAD
     public DateArrayColumn(final ColumnDescription description, final int size) {
-=======
-    public DateArrayColumn( final ColumnDescription description, final int size) {
->>>>>>> f0b3f1cd
         super(description, size);
         this.validate();
         this.data = new LocalDateTime[size];
     }
 
-<<<<<<< HEAD
     public DateArrayColumn(final ColumnDescription description,
                            final LocalDateTime[] data) {
-=======
-    public DateArrayColumn( final ColumnDescription description,
-                            final LocalDateTime[] data) {
->>>>>>> f0b3f1cd
         super(description, data.length);
         this.validate();
         this.data = data;
