package org.hiero.sketch.table;

import org.hiero.sketch.table.api.ContentsKind;
import org.hiero.sketch.table.api.IStringColumn;

import javax.annotation.Nullable;
import java.util.ArrayList;

/**
 * A column of Strings that can grow in size.
 */
public class StringListColumn extends BaseListColumn implements IStringColumn {

    private final ArrayList<String[]> segments;

<<<<<<< HEAD
    public StringListColumn(final ColumnDescription desc) {
=======
    public StringListColumn( final ColumnDescription desc) {
>>>>>>> f0b3f1cd
        super(desc);
        if ((desc.kind != ContentsKind.String) && (desc.kind != ContentsKind.Json))
            throw new IllegalArgumentException("Unexpected column kind " + desc.kind);
        this.segments = new ArrayList<String []>();
    }

    @Override
    public String getString(final int rowIndex) {
        final int segmentId = rowIndex >> this.LogSegmentSize;
        final int localIndex = rowIndex & this.SegmentMask;
        return this.segments.get(segmentId)[localIndex];
    }

    public void append(@Nullable final String value) {
        final int segmentId = this.size >> this.LogSegmentSize;
        final int localIndex = this.size & this.SegmentMask;
        if (this.segments.size() <= segmentId) {
            this.segments.add(new String[this.SegmentSize]);
            this.growMissing();
        }
        this.segments.get(segmentId)[localIndex] = value;
        this.size++;
    }

    @Override
    public boolean isMissing(final int rowIndex) {
        return this.getString(rowIndex) == null;
    }

    @Override
    public void appendMissing() {
        this.append(null);
    }
}<|MERGE_RESOLUTION|>--- conflicted
+++ resolved
@@ -10,14 +10,9 @@
  * A column of Strings that can grow in size.
  */
 public class StringListColumn extends BaseListColumn implements IStringColumn {
-
     private final ArrayList<String[]> segments;
 
-<<<<<<< HEAD
     public StringListColumn(final ColumnDescription desc) {
-=======
-    public StringListColumn( final ColumnDescription desc) {
->>>>>>> f0b3f1cd
         super(desc);
         if ((desc.kind != ContentsKind.String) && (desc.kind != ContentsKind.Json))
             throw new IllegalArgumentException("Unexpected column kind " + desc.kind);
