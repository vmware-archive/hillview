--- conflicted
+++ resolved
@@ -17,7 +17,6 @@
 public class SmallTable
         extends BaseTable
         implements Serializable, IJson {
-
     protected final Schema schema;
     protected final int rowCount;
 
@@ -26,16 +25,11 @@
         return this.schema;
     }
 
-<<<<<<< HEAD
     public SmallTable(final Iterable<IColumn> columns) {
         super(columns);
-=======
-    public SmallTable( final Iterable<IColumn> cols) {
-        super(cols);
->>>>>>> f0b3f1cd
         this.rowCount = BaseTable.columnSize(this.columns.values());
         final Schema s = new Schema();
-        for (final IColumn c : cols) {
+        for (final IColumn c : columns) {
             s.append(c.getDescription());
             if (!(c instanceof Serializable))
                 throw new RuntimeException("Column for SmallTable is not serializable");
@@ -43,11 +37,7 @@
         this.schema = s;
     }
 
-<<<<<<< HEAD
     public SmallTable(final Schema schema) {
-=======
-    public SmallTable( final Schema schema) {
->>>>>>> f0b3f1cd
         super(schema);
         this.schema = schema;
         this.rowCount = 0;
@@ -59,11 +49,7 @@
     }
 
     @Override
-<<<<<<< HEAD
     public IMembershipSet getMembershipSet() {
-=======
-    public  IMembershipSet getMembershipSet() {
->>>>>>> f0b3f1cd
         return new FullMembership(this.rowCount);
     }
 
