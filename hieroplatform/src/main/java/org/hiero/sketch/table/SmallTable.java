--- conflicted
+++ resolved
@@ -3,17 +3,12 @@
 import com.google.gson.JsonArray;
 import com.google.gson.JsonElement;
 import com.google.gson.JsonObject;
-<<<<<<< HEAD
-import org.checkerframework.checker.nullness.qual.NonNull;
-=======
-import com.google.gson.JsonPrimitive;
-import javax.annotation.Nonnull;
->>>>>>> bf8cc349
 import org.hiero.sketch.dataset.api.IJson;
 import org.hiero.sketch.table.api.IColumn;
 import org.hiero.sketch.table.api.IMembershipSet;
 import org.hiero.sketch.table.api.IRowIterator;
 
+import javax.annotation.Nonnull;
 import java.io.Serializable;
 
 /**
@@ -32,13 +27,8 @@
         return this.schema;
     }
 
-<<<<<<< HEAD
-    public SmallTable(@NonNull final Iterable<IColumn> cols) {
+    public SmallTable(@Nonnull final Iterable<IColumn> cols) {
         super(cols);
-=======
-    public SmallTable(@Nonnull final Iterable<IColumn> columns) {
-        super(columns);
->>>>>>> bf8cc349
         this.rowCount = BaseTable.columnSize(this.columns.values());
         final Schema s = new Schema();
         for (final IColumn c : cols) {
