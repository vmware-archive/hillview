--- conflicted
+++ resolved
@@ -13,7 +13,6 @@
     /**
      * Maps columns name to an IColumn.
      */
-
     protected final HashMap<String, IColumn> columns;
 
     /**
@@ -23,22 +22,14 @@
         return this.getMembershipSet().getIterator();
     }
 
-<<<<<<< HEAD
     protected BaseTable(Iterable<IColumn> columns) {
-=======
-    protected BaseTable( Iterable<IColumn> columns) {
->>>>>>> f0b3f1cd
         BaseTable.columnSize(columns);  // validate column sizes
         this.columns = new HashMap<String, IColumn>();
         for (final IColumn c : columns)
             this.columns.put(c.getName(), c);
     }
 
-<<<<<<< HEAD
     protected BaseTable(Schema schema) {
-=======
-    protected BaseTable( Schema schema) {
->>>>>>> f0b3f1cd
         this.columns = new HashMap<String, IColumn>();
         for (final String c : schema.getColumnNames()) {
             ColumnDescription cd = schema.getDescription(c);
@@ -80,13 +71,8 @@
      * and only the rows contained in IMembership Set with consecutive numbering.
      * The order among the columns is preserved.
      */
-<<<<<<< HEAD
     @Override public SmallTable compress(final ISubSchema subSchema,
                                          final IRowOrder rowOrder) {
-=======
-    @Override public SmallTable compress( final ISubSchema subSchema,
-                                          final IRowOrder rowOrder) {
->>>>>>> f0b3f1cd
         Schema newSchema = this.getSchema().project(subSchema);
         List<IColumn> compressedCols = new ArrayList<IColumn>();
         for (String colName: newSchema.getColumnNames())
