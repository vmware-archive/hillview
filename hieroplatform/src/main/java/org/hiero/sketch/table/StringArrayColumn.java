package org.hiero.sketch.table;

import org.hiero.sketch.table.api.ContentsKind;
import org.hiero.sketch.table.api.IStringColumn;

import javax.annotation.Nullable;
import java.security.InvalidParameterException;

/**
 * Column of Strings, implemented as an array of strings and a bit vector of missing values.
 * Allows ContentsKind String or Json
 */
public final class StringArrayColumn
        extends BaseArrayColumn implements IStringColumn {

    private final String[] data;

    private void validate() {
        if ((this.description.kind != ContentsKind.String) &&
                (this.description.kind != ContentsKind.Json))
            throw new InvalidParameterException("Kind should be String or Json "
                    + this.description.kind);
    }

<<<<<<< HEAD
    public StringArrayColumn(final ColumnDescription description, final int size) {
=======
    public StringArrayColumn( final ColumnDescription description, final int size) {
>>>>>>> f0b3f1cd
        super(description, size);
        this.validate();
        this.data = new String[size];
    }

<<<<<<< HEAD
    public StringArrayColumn(final ColumnDescription description,
                             final String[] data) {
=======
    public StringArrayColumn( final ColumnDescription description,
                              final String[] data) {
>>>>>>> f0b3f1cd
        super(description, data.length);
        this.validate();
        this.data = data;
    }

    @Override
    public int sizeInRows() {
        return this.data.length;
    }

    @Override
    public String getString(final int rowIndex) {
        return this.data[rowIndex];
    }

    public void set(final int rowIndex, @Nullable final String value) {
        this.data[rowIndex] = value;
    }

    @Override
    public boolean isMissing(final int rowIndex){return this.getString(rowIndex) == null;}

    @Override
    public void setMissing(final int rowIndex) { this.set(rowIndex, null);}
}<|MERGE_RESOLUTION|>--- conflicted
+++ resolved
@@ -12,7 +12,6 @@
  */
 public final class StringArrayColumn
         extends BaseArrayColumn implements IStringColumn {
-
     private final String[] data;
 
     private void validate() {
@@ -22,23 +21,14 @@
                     + this.description.kind);
     }
 
-<<<<<<< HEAD
     public StringArrayColumn(final ColumnDescription description, final int size) {
-=======
-    public StringArrayColumn( final ColumnDescription description, final int size) {
->>>>>>> f0b3f1cd
         super(description, size);
         this.validate();
         this.data = new String[size];
     }
 
-<<<<<<< HEAD
     public StringArrayColumn(final ColumnDescription description,
                              final String[] data) {
-=======
-    public StringArrayColumn( final ColumnDescription description,
-                              final String[] data) {
->>>>>>> f0b3f1cd
         super(description, data.length);
         this.validate();
         this.data = data;
