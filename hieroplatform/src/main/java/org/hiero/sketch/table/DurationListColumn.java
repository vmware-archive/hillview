--- conflicted
+++ resolved
@@ -11,14 +11,9 @@
  * A column of time durations that can grow in size.
  */
 class DurationListColumn extends BaseListColumn implements IDurationColumn {
-
     private final ArrayList<Duration[]> segments;
 
-<<<<<<< HEAD
     public DurationListColumn(final ColumnDescription desc) {
-=======
-    public DurationListColumn( final ColumnDescription desc) {
->>>>>>> f0b3f1cd
         super(desc);
         if (desc.kind != ContentsKind.Duration)
             throw new IllegalArgumentException("Unexpected column kind " + desc.kind);
