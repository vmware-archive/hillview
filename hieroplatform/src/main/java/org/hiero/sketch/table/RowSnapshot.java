package org.hiero.sketch.table;

import com.google.gson.JsonElement;
import org.hiero.sketch.dataset.api.IJson;
import org.hiero.sketch.table.api.IRow;
import org.hiero.sketch.table.api.ITable;

import java.io.Serializable;
import java.time.Duration;
import java.time.LocalDateTime;
import java.util.HashMap;

/**
 * The copy of the data in a row of the table.
 * This is quite inefficient, it should be used rarely.
 */
public class RowSnapshot implements IRow, Serializable, IJson {
<<<<<<< HEAD

=======
>>>>>>> f0b3f1cd
    protected final Schema schema;
    /**
     * Maps a column name to a value.
     */
<<<<<<< HEAD

=======
>>>>>>> f0b3f1cd
    private final HashMap<String, Object> field = new HashMap<String, Object>();

    public RowSnapshot(final ITable data, final int rowIndex) {
        this.schema = data.getSchema();
        for (final String colName : this.schema.getColumnNames())
            this.field.put(colName, data.getColumn(colName).getObject(rowIndex));
    }

    @Override
    public boolean equals(Object o) {
        if (this == o) return true;
        if ((o == null) || (getClass() != o.getClass())) return false;

        RowSnapshot that = (RowSnapshot) o;
        return this.schema.equals(that.schema) && this.field.equals(that.field);
    }

    @Override
    public int hashCode() {
        int result = this.schema.hashCode();
        result = (31 * result) + this.field.hashCode();
        return result;
    }

    @Override
    public int rowSize() {
        return this.field.size();
    }

    public boolean isMissing(String colName) { return (this.field.get(colName) == null); }

    @Override
    public Schema getSchema() {
        return this.schema;
    }

    @Override
    public Object get(String colName) {
        return this.field.get(colName);
    }

    public String getString(String colName) {
        return (String) this.field.get(colName);
    }

    public Integer getInt(String colName) {
        return (Integer) this.field.get(colName);
    }

    public Double getDouble( String colName) {
        return (Double) this.field.get(colName);
    }

    public LocalDateTime getDate( String colName) {
        return (LocalDateTime) this.field.get(colName);
    }

    public Duration getDuration( String colName) {
        return (Duration) this.field.get(colName);
    }

    private Object[] getData() {
        Object[] data = new Object[this.schema.getColumnCount()];
        int i = 0;
        for (final String nextCol: this.schema.getColumnNames())
            data[i++] = this.get(nextCol);
        return data;
    }

    @Override
    public String toString() {
        final StringBuilder builder = new StringBuilder();
        boolean first = true;
        for (Object o : this.getData()) {
            if (!first)
                builder.append(", ");
            builder.append(o.toString());
            first = false;
        }
        return builder.toString();
    }

    @Override
    public JsonElement toJsonTree() {
        Object[] data = this.getData();
        return gsonInstance.toJsonTree(data);
    }
}<|MERGE_RESOLUTION|>--- conflicted
+++ resolved
@@ -15,18 +15,10 @@
  * This is quite inefficient, it should be used rarely.
  */
 public class RowSnapshot implements IRow, Serializable, IJson {
-<<<<<<< HEAD
-
-=======
->>>>>>> f0b3f1cd
     protected final Schema schema;
     /**
      * Maps a column name to a value.
      */
-<<<<<<< HEAD
-
-=======
->>>>>>> f0b3f1cd
     private final HashMap<String, Object> field = new HashMap<String, Object>();
 
     public RowSnapshot(final ITable data, final int rowIndex) {
