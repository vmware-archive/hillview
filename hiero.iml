--- conflicted
+++ resolved
@@ -1,27 +1,16 @@
 <?xml version="1.0" encoding="UTF-8"?>
-<module org.jetbrains.idea.maven.project.MavenProjectsManager.isMavenModule="true" type="JAVA_MODULE" version="4">
+<module org.jetbrains.idea.maven.project.MavenProjectsManager.isMavenModule="true" version="4">
   <component name="NewModuleRootManager" LANGUAGE_LEVEL="JDK_1_8" inherit-compiler-output="false">
     <output url="file://$MODULE_DIR$/target/classes" />
     <output-test url="file://$MODULE_DIR$/target/test-classes" />
     <content url="file://$MODULE_DIR$">
       <sourceFolder url="file://$MODULE_DIR$/src/main/java" isTestSource="false" />
       <sourceFolder url="file://$MODULE_DIR$/src/test/java" isTestSource="true" />
-      <sourceFolder url="file://$MODULE_DIR$/src/main/scala" isTestSource="false" />
-      <sourceFolder url="file://$MODULE_DIR$/src/test/scala" isTestSource="true" />
       <sourceFolder url="file://$MODULE_DIR$/src/test/resources" type="java-test-resource" />
-      <excludeFolder url="file://$MODULE_DIR$/hadoop-2.7.3" />
-      <excludeFolder url="file://$MODULE_DIR$/hdfs-folders" />
-      <excludeFolder url="file://$MODULE_DIR$/puppet-manifests" />
-      <excludeFolder url="file://$MODULE_DIR$/spark-2.0.0-bin-hadoop2.7" />
       <excludeFolder url="file://$MODULE_DIR$/target" />
     </content>
     <orderEntry type="inheritedJdk" />
     <orderEntry type="sourceFolder" forTests="false" />
-<<<<<<< HEAD
-    <orderEntry type="library" name="Maven: it.unimi.dsi:fastutil:7.0.9" level="project" />
-    <orderEntry type="library" name="Maven: it.unimi.dsi:fastutil:7.0.9" level="project" />
-=======
->>>>>>> f1e8ac88
     <orderEntry type="library" name="Maven: com.opencsv:opencsv:3.7" level="project" />
     <orderEntry type="library" name="Maven: org.apache.commons:commons-lang3:3.3.2" level="project" />
     <orderEntry type="library" name="Maven: com.github.romix.akka:akka-kryo-serialization_2.11:0.4.1" level="project" />
