--- conflicted
+++ resolved
@@ -5,8 +5,8 @@
     <output-test url="file://$MODULE_DIR$/target/test-classes" />
     <content url="file://$MODULE_DIR$">
       <sourceFolder url="file://$MODULE_DIR$/src/main/java" isTestSource="false" />
+      <sourceFolder url="file://$MODULE_DIR$/src/test/java" isTestSource="true" />
       <sourceFolder url="file://$MODULE_DIR$/src/main/scala" isTestSource="false" />
-      <sourceFolder url="file://$MODULE_DIR$/src/test/java" isTestSource="true" />
       <sourceFolder url="file://$MODULE_DIR$/src/test/scala" isTestSource="true" />
       <excludeFolder url="file://$MODULE_DIR$/target" />
     </content>
@@ -14,7 +14,6 @@
     <orderEntry type="sourceFolder" forTests="false" />
     <orderEntry type="library" scope="TEST" name="Maven: junit:junit:4.12" level="project" />
     <orderEntry type="library" scope="TEST" name="Maven: org.hamcrest:hamcrest-core:1.3" level="project" />
-<<<<<<< HEAD
     <orderEntry type="library" name="Maven: org.apache.thrift:libthrift:0.9.3" level="project" />
     <orderEntry type="library" name="Maven: org.slf4j:slf4j-api:1.7.12" level="project" />
     <orderEntry type="library" name="Maven: org.apache.httpcomponents:httpclient:4.4.1" level="project" />
@@ -41,7 +40,5 @@
     <orderEntry type="library" name="Maven: org.scala-lang:scala-reflect:2.11.8" level="project" />
     <orderEntry type="library" name="Maven: org.scala-lang.modules:scala-xml_2.11:1.0.5" level="project" />
     <orderEntry type="library" name="Maven: org.scala-lang.modules:scala-parser-combinators_2.11:1.0.4" level="project" />
-=======
->>>>>>> f25e2a6f
   </component>
 </module>