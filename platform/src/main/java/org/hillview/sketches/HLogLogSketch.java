--- conflicted
+++ resolved
@@ -9,23 +9,20 @@
 
 public class HLogLogSketch implements ISketch<ITable, HLogLog> {
     private final String colName;
-    private final int seed; //seed for the hash function of the HLogLog
+    private final long seed; //seed for the hash function of the HLogLog
     /**
      * the log of the #bytes used by each data structure. Should be in 4...16.
      * More space means more accuracy. A space of 10-14 is recommended.
      **/
     private final int logSpaceSize;
-<<<<<<< HEAD
 
-=======
->>>>>>> c3e50030
     public HLogLogSketch(String colName) {
         this.colName = colName;
-        this.seed = new Randomness().nextInt();
+        this.seed = new Randomness().nextLong();
         this.logSpaceSize = 12;
     }
 
-    public HLogLogSketch(String colName, int logSpaceSize, int seed) {
+    public HLogLogSketch(String colName, int logSpaceSize, long seed) {
         this.colName = colName;
         this.seed = seed;
         HLogLog.checkSpaceValid(logSpaceSize);
