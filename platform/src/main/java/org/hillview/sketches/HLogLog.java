--- conflicted
+++ resolved
@@ -35,15 +35,9 @@
      * Uses the first bits to identify the register and then counts trailing zeros
      * @param itemHash already assumed to be a random hash of the item
      */
-<<<<<<< HEAD
     private void add(long itemHash) {
-        int index =  (int) itemHash >>> (Long.SIZE - this.logregNum);
+        int index =  (int) itemHash >>> (Long.SIZE - this.logRegNum);
         byte zeros = (byte) (Long.numberOfTrailingZeros(itemHash) + 1);
-=======
-    private void add(int itemHash) {
-        int index =  itemHash >>> (Integer.SIZE - this.logRegNum);
-        byte zeros = (byte) (Integer.numberOfTrailingZeros(itemHash) + 1);
->>>>>>> c3e50030
         if (zeros > this.registers[index])
             this.registers[index] = zeros;
     }
