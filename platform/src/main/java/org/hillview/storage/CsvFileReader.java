/*
 * Copyright (c) 2017 VMware Inc. All Rights Reserved.
 * SPDX-License-Identifier: Apache-2.0
 *
 * Licensed under the Apache License, Version 2.0 (the "License");
 * you may not use this file except in compliance with the License.
 * You may obtain a copy of the License at
 *
 *     http://www.apache.org/licenses/LICENSE-2.0
 *
 * Unless required by applicable law or agreed to in writing, software
 * distributed under the License is distributed on an "AS IS" BASIS,
 * WITHOUT WARRANTIES OR CONDITIONS OF ANY KIND, either express or implied.
 * See the License for the specific language governing permissions and
 * limitations under the License.
 */

package org.hillview.storage;

import com.univocity.parsers.csv.CsvFormat;
import com.univocity.parsers.csv.CsvParser;
import com.univocity.parsers.csv.CsvParserSettings;
import org.hillview.table.api.IAppendableColumn;
import org.hillview.table.ColumnDescription;
import org.hillview.table.Schema;
import org.hillview.table.Table;
import org.hillview.table.api.ContentsKind;
import org.hillview.table.api.ITable;
import org.hillview.utils.Converters;
import org.hillview.utils.HillviewLogger;

import javax.annotation.Nullable;
import java.io.*;
<<<<<<< HEAD
import java.io.FileReader;
import java.io.IOException;
import java.io.Reader;
import java.io.Serializable;
=======
>>>>>>> 65c56faf
import java.nio.file.Path;
import java.util.zip.GZIPInputStream;

/**
 * Knows how to read a CSV file (comma-separated file).
 */
public class CsvFileReader extends TextFileReader {
    public static class CsvConfiguration implements Serializable {
        /**
         * Field separator in CSV file.
         */
        public char separator = ',';
        /**
         * If true we allow a row to have fewer columns; the row is padded with "nulls".
         */
        public boolean allowFewerColumns;
        /**
         * If true the file is expected to have a header row.
         */
        public boolean hasHeaderRow;
        /**
         * If not zero it specifies the expected number of columns.
         */
        @SuppressWarnings("CanBeFinal")
        public int columnCount;
        /**
         * If true columns are allowed to contain "nulls".
         */
        public boolean allowMissingData;
        /**
         * If non-null it specifies the expected file schema.
         * In this case columnCount is ignored.  If schema is not specified
         * all columns are treated as strings.
         */
        @Nullable
        public Schema schema;
    }

    private final CsvConfiguration configuration;
    @Nullable
    private Schema actualSchema;

    public CsvFileReader(final Path path, CsvConfiguration configuration) {
        super(path);
        this.configuration = configuration;
        this.allowFewerColumns = configuration.allowFewerColumns;
    }

    // May return null when an error occurs.
    public ITable read() throws IOException {
        if (this.configuration.schema != null)
            this.actualSchema = this.configuration.schema;
        Reader file;
        if (this.filename.toString().toLowerCase().endsWith(".gz"))
            file = new InputStreamReader(new GZIPInputStream(new FileInputStream(this.filename.toString())));
        else file = new FileReader(this.filename.toString());
        try {
            CsvParserSettings settings = new CsvParserSettings();
            CsvFormat format = new CsvFormat();
            format.setDelimiter(this.configuration.separator);
            settings.setFormat(format);
            settings.setIgnoreTrailingWhitespaces(true);
            settings.setEmptyValue("");
            settings.setNullValue(null);
            if (this.actualSchema != null)
                settings.setMaxColumns(this.actualSchema.getColumnCount());
            else
                settings.setMaxColumns(1024);
            CsvParser reader = new CsvParser(settings);
            reader.beginParsing(file);

            if (this.configuration.hasHeaderRow) {
                @Nullable
                String[] line = reader.parseNext();
                if (line == null)
                    throw new RuntimeException("Missing header row " + this.filename.toString());
                if (this.configuration.schema == null) {
                    HillviewLogger.instance.info("Creating schema");
                    this.actualSchema = new Schema();
                    int index = 0;
                    for (String col : line) {
                        if ((col == null) || col.isEmpty())
                            col = this.actualSchema.newColumnName("Column_" + Integer.toString(index));
                        ColumnDescription cd = new ColumnDescription(col,
                                ContentsKind.String,
                                this.configuration.allowMissingData);
                        this.actualSchema.append(cd);
                        index++;
                    }
                } else {
                    this.currentRow++;
                }
            }

            String[] firstLine = null;
            if (this.actualSchema == null) {
                int columnCount = this.configuration.columnCount;
                this.actualSchema = new Schema();
                if (columnCount == 0) {
                    firstLine = reader.parseNext();
                    if (firstLine == null)
                        throw new RuntimeException("Cannot create schema from empty CSV file");
                    columnCount = firstLine.length;
                }

                for (int i = 0; i < columnCount; i++) {
                    ColumnDescription cd = new ColumnDescription("Column " + Integer.toString(i),
                            ContentsKind.String, this.configuration.allowMissingData);
                    this.actualSchema.append(cd);
                }
            }

            Converters.checkNull(this.actualSchema);
            this.columns = this.actualSchema.createAppendableColumns();

            if (firstLine != null)
                this.append(firstLine);
            while (true) {
                String[] line = reader.parseNext();
                if (line == null)
                    break;
                this.append(line);
            }

            reader.stopParsing();
            for (IAppendableColumn c: this.columns)
                c.seal();
            return new Table(columns);
        } finally {
<<<<<<< HEAD
            if (file != null) file.close();
=======
            file.close();
>>>>>>> 65c56faf
        }
    }
}<|MERGE_RESOLUTION|>--- conflicted
+++ resolved
@@ -31,13 +31,6 @@
 
 import javax.annotation.Nullable;
 import java.io.*;
-<<<<<<< HEAD
-import java.io.FileReader;
-import java.io.IOException;
-import java.io.Reader;
-import java.io.Serializable;
-=======
->>>>>>> 65c56faf
 import java.nio.file.Path;
 import java.util.zip.GZIPInputStream;
 
@@ -167,11 +160,8 @@
                 c.seal();
             return new Table(columns);
         } finally {
-<<<<<<< HEAD
             if (file != null) file.close();
-=======
             file.close();
->>>>>>> 65c56faf
         }
     }
 }