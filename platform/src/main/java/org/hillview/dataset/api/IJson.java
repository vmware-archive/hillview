--- conflicted
+++ resolved
@@ -27,10 +27,6 @@
 import java.io.Serializable;
 import java.lang.reflect.Type;
 import java.time.Instant;
-<<<<<<< HEAD
-import java.time.LocalDateTime;
-=======
->>>>>>> aa75a438
 
 // Unfortunately this module introduces many circular dependences, because it has
 // to register various type adaptors.
