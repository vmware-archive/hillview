/*
 * Copyright (c) 2017 VMware Inc. All Rights Reserved.
 * SPDX-License-Identifier: Apache-2.0
 *
 * Licensed under the Apache License, Version 2.0 (the "License");
 * you may not use this file except in compliance with the License.
 * You may obtain a copy of the License at
 *
 *     http://www.apache.org/licenses/LICENSE-2.0
 *
 * Unless required by applicable law or agreed to in writing, software
 * distributed under the License is distributed on an "AS IS" BASIS,
 * WITHOUT WARRANTIES OR CONDITIONS OF ANY KIND, either express or implied.
 * See the License for the specific language governing permissions and
 * limitations under the License.
 */

package org.hillview.test;

import it.unimi.dsi.fastutil.Hash;
import it.unimi.dsi.fastutil.objects.Object2IntMap;
import it.unimi.dsi.fastutil.objects.Object2IntOpenCustomHashMap;
import org.hillview.table.rows.BaseRowSnapshot;
import org.hillview.table.rows.RowSnapshot;
import org.hillview.table.Schema;
import org.hillview.table.rows.VirtualRowSnapshot;
import org.hillview.table.api.IRowIterator;
import org.hillview.table.api.ITable;
import org.hillview.utils.TestTables;
import org.junit.Test;

import javax.annotation.Nullable;

import static org.junit.Assert.assertEquals;
import static org.junit.Assert.assertTrue;

<<<<<<< HEAD
public class VirtualRowSnapshotTest {
=======
public class VirtualRowSnapshotTest extends BaseTest {
>>>>>>> aa75a438
    public void testSnapshots(ITable data) {
        VirtualRowSnapshot vrs = new VirtualRowSnapshot(data);
        IRowIterator rowIt = data.getRowIterator();
        int i = rowIt.getNextRow();
        while (i != -1) {
            vrs.setRow(i);
            RowSnapshot rs = new RowSnapshot(data, i);
            int a = vrs.hashCode();
            int b = rs.computeHashCode(data.getSchema());
            assertEquals("Oops!", a, b);
            assertTrue(rs.compareForEquality(vrs, data.getSchema()));
            i = rowIt.getNextRow();
        }
    }

    @Test
    public void VRSTest1() {
        testSnapshots(TestTables.testRepTable());
        testSnapshots(TestTables.getHeavyIntTable( 2, 10000, 1.4, 20));
        testSnapshots(TestTables.getHeavyIntTable( 2, 10000, 2, 14));
    }

    @Test
    public void VRSTest2() {
        ITable data = TestTables.testRepTable();
        Schema schema = data.getSchema();
        Hash.Strategy<BaseRowSnapshot> hs = new Hash.Strategy<BaseRowSnapshot>() {
            @Override
            public int hashCode(BaseRowSnapshot brs) {
                if (brs instanceof VirtualRowSnapshot) {
                    return brs.hashCode();
                } else if (brs instanceof RowSnapshot) {
                    return brs.computeHashCode(schema);
                } else
                    throw new RuntimeException("Uknown type encountered");
            }

            @Override
            public boolean equals(BaseRowSnapshot brs1, @Nullable BaseRowSnapshot brs2) {
                // brs2 is null because the hashmap explicitly calls with null
                // even if null cannot be a key.
                if (brs2 == null)
                    return brs1 == null;
                return brs1.compareForEquality(brs2, schema);
            }
        };
        Object2IntMap<BaseRowSnapshot> hMap = new
                Object2IntOpenCustomHashMap<BaseRowSnapshot>(hs);
        for (int i = 0; i < 2; i++ ) {
            BaseRowSnapshot rs = new RowSnapshot(data, i);
            hMap.put(rs, 0);
        }
        VirtualRowSnapshot vrs = new VirtualRowSnapshot(data);
        IRowIterator rowIt = data.getRowIterator();
        vrs.setRow(0);
        if (hMap.containsKey(vrs)) {
            System.out.println("A hit!\n");
            int count = hMap.getInt(vrs);
            hMap.put(vrs, count + 1);
        } else {
            throw new RuntimeException("Not found");
        }
    }
}<|MERGE_RESOLUTION|>--- conflicted
+++ resolved
@@ -34,11 +34,7 @@
 import static org.junit.Assert.assertEquals;
 import static org.junit.Assert.assertTrue;
 
-<<<<<<< HEAD
-public class VirtualRowSnapshotTest {
-=======
 public class VirtualRowSnapshotTest extends BaseTest {
->>>>>>> aa75a438
     public void testSnapshots(ITable data) {
         VirtualRowSnapshot vrs = new VirtualRowSnapshot(data);
         IRowIterator rowIt = data.getRowIterator();
