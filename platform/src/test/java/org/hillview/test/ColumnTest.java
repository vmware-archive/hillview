/*
 * Copyright (c) 2017 VMware Inc. All Rights Reserved.
 * SPDX-License-Identifier: Apache-2.0
 *
 * Licensed under the Apache License, Version 2.0 (the "License");
 * you may not use this file except in compliance with the License.
 * You may obtain a copy of the License at
 *
 *     http://www.apache.org/licenses/LICENSE-2.0
 *
 * Unless required by applicable law or agreed to in writing, software
 * distributed under the License is distributed on an "AS IS" BASIS,
 * WITHOUT WARRANTIES OR CONDITIONS OF ANY KIND, either express or implied.
 * See the License for the specific language governing permissions and
 * limitations under the License.
 */

package org.hillview.test;

import org.hillview.table.ColumnDescription;
import org.hillview.table.NoStringConverter;
import org.hillview.table.columns.CategoryListColumn;
import org.hillview.table.columns.DoubleListColumn;
import org.hillview.table.api.ContentsKind;
import org.hillview.table.columns.IntArrayColumn;
import org.junit.Assert;
import org.junit.Test;

import static org.junit.Assert.assertEquals;

public class ColumnTest extends BaseTest {
    @Test
    public void testIntColumn() {
        final IntArrayColumn col;
        final int size = 100;

        final ColumnDescription desc = new ColumnDescription("test", ContentsKind.Integer, false);
        col = new IntArrayColumn(desc, size);
        for (int i = 0; i < size; i++)
            col.set(i, i);

        assertEquals(col.sizeInRows(), size);
        assertEquals(col.getInt(0), 0);
        for (int i = 0; i < size; i++)
            assertEquals(i, col.getInt(i));
<<<<<<< HEAD
        assertEquals( col.asDouble(0, NoStringConverter.getConverterInstance()), 0.0, 1e-3 );
=======
        assertEquals(col.asDouble(0, null), 0.0, 1e-3);
>>>>>>> bb72316c
    }

    @Test
    public void testDoubleListColumn() {
        final DoubleListColumn col;
        final int size = 10000000;

        final ColumnDescription desc = new ColumnDescription("test", ContentsKind.Double, false);
        col = new DoubleListColumn(desc);
        for (int i = 0; i < size; i++)
            col.append((double) i);

<<<<<<< HEAD
        assertEquals( col.sizeInRows(), size );
        assertEquals( col.getDouble(0), 0.0, 10e-3 );
        for (int i=0; i < size; i++)
            assertEquals((double)i, col.getDouble(i), 1e-3);
        assertEquals( col.asDouble(0, NoStringConverter.getConverterInstance()), 0.0, 1e-3 );
=======
        assertEquals(col.sizeInRows(), size);
        assertEquals(col.getDouble(0), 0.0, 10e-3);
        for (int i = 0; i < size; i++)
            assertEquals((double) i, col.getDouble(i), 1e-3);
        assertEquals(col.asDouble(0, null), 0.0, 1e-3);
>>>>>>> bb72316c
    }

    @Test
    public void testCategoryColumn() {
        ColumnDescription desc = new ColumnDescription("Cat", ContentsKind.Category, true);
        CategoryListColumn col = new CategoryListColumn(desc);
        col.append("First");
        col.append("First");
        col.append((String) null);
        col.appendMissing();
        col.append("Second");
        for (int i = 0; i < 100000; i++) {
            col.append(Integer.toString(i));
            col.append("First");
        }
        col.seal();
        Assert.assertTrue(col.isMissing(2));
        Assert.assertTrue(col.isMissing(3));
        Assert.assertFalse(col.isMissing(0));
        Assert.assertEquals(col.getString(0), "First");
        Assert.assertEquals(col.getString(1), "First");
        Assert.assertEquals(col.getString(2), null);
        Assert.assertEquals(col.getString(4), "Second");
        Assert.assertEquals(col.getString(264), "First");
        Assert.assertEquals(col.getString(265), "130");
        Assert.assertEquals(col.getString(266), "First");
        Assert.assertEquals(col.getString(100004), "First");
    }
}<|MERGE_RESOLUTION|>--- conflicted
+++ resolved
@@ -43,11 +43,7 @@
         assertEquals(col.getInt(0), 0);
         for (int i = 0; i < size; i++)
             assertEquals(i, col.getInt(i));
-<<<<<<< HEAD
-        assertEquals( col.asDouble(0, NoStringConverter.getConverterInstance()), 0.0, 1e-3 );
-=======
-        assertEquals(col.asDouble(0, null), 0.0, 1e-3);
->>>>>>> bb72316c
+        assertEquals(col.asDouble(0, NoStringConverter.getConverterInstance()), 0.0, 1e-3);
     }
 
     @Test
@@ -60,19 +56,11 @@
         for (int i = 0; i < size; i++)
             col.append((double) i);
 
-<<<<<<< HEAD
-        assertEquals( col.sizeInRows(), size );
-        assertEquals( col.getDouble(0), 0.0, 10e-3 );
-        for (int i=0; i < size; i++)
-            assertEquals((double)i, col.getDouble(i), 1e-3);
-        assertEquals( col.asDouble(0, NoStringConverter.getConverterInstance()), 0.0, 1e-3 );
-=======
         assertEquals(col.sizeInRows(), size);
         assertEquals(col.getDouble(0), 0.0, 10e-3);
         for (int i = 0; i < size; i++)
             assertEquals((double) i, col.getDouble(i), 1e-3);
         assertEquals(col.asDouble(0, null), 0.0, 1e-3);
->>>>>>> bb72316c
     }
 
     @Test
