--- conflicted
+++ resolved
@@ -43,18 +43,9 @@
 
     IMembershipSet setMinus(@NonNull IMembershipSet otherMap);
 
-<<<<<<< HEAD
-    /**
-     * @return a deep copy of this.
-     * FIXME: This should be removed.
-     */
-    IMembershipSet copy();
-=======
-    IMembershipSet setMinus(IMembershipSet otherMap);
     /**
      * @return An iterator over all the rows in the membership map.
      * The iterator is initialized to point at the "first" row.
      */
     IRowIterator getIterator();
->>>>>>> 8e6cb2b0
 }