package org.hiero.sketch.table.api;

/**
 * A IMembershipSet is a representation of a set of integers.
 * These integers represent row indexes in a table.  If an integer
 * is in an IMembershipSet, then it is present in the table.
 */
public interface IMembershipSet extends IRowOrder {
    /**
     * @param rowIndex A non-negative row index.
     * @return True if the given rowIndex is a member of the set.
     */
    boolean isMember(int rowIndex);
<<<<<<< HEAD

    /**
     * @return If exact==true returns the total number of elements in this membership map. If exact==false may
     * return an approximation of that number. An approximation may be much quicker to compute so if an approximation
     * is sufficient it is recommended to set exact==false.
     */
    int getSize(boolean exact);
=======
    /**
     * @return Total number of elements in this membership map.
     */
    int getSize();
>>>>>>> 0653e2b2
    /**
     * @return an IMembershipSet containing k samples from the membership map. The samples are made
     * with replacement so may contain less than k distinct values. There is no guarantee that
     * two subsequent samples return the same sample set.
     */
    IMembershipSet sample(int k);
    /**
     * @return an IMembershipSet containing k samples from the membership map. The samples are made
<<<<<<< HEAD
     * with replacement so may contain less than k distinct values. The pseudo-random generator
     * is seeded with parameter seed, so subsequent calls with the same seed are guaranteed to return the same sample.
     */
    IMembershipSet sample(int k, long seed);

=======
     * with replacement so may contain less than k distinct values. The pseudo-random generated
     * is seeded with parameter seed, so subsequent calls with the same seed are guaranteed to
     * return the same sample.
     */
    IMembershipSet sample(int k, long seed);
    /**
     * @return the union of current map and otherMap.
     * FIXME: currentMap is destroyed.
     */
    IMembershipSet union(IMembershipSet otherMap);

    IMembershipSet intersection(IMembershipSet otherMap);

    IMembershipSet setMinus(IMembershipSet otherMap);
    /**
     * @return An iterator over all the rows in the membership map.
     * The iterator is initialized to point at the "first" row.
     */
    IRowIterator getIterator();
    /**
     * @return a deep copy of this.
     * FIXME: This should be removed.
     */
    IMembershipSet copy();
>>>>>>> 0653e2b2
}<|MERGE_RESOLUTION|>--- conflicted
+++ resolved
@@ -1,4 +1,6 @@
 package org.hiero.sketch.table.api;
+
+import org.checkerframework.checker.nullness.qual.NonNull;
 
 /**
  * A IMembershipSet is a representation of a set of integers.
@@ -11,58 +13,40 @@
      * @return True if the given rowIndex is a member of the set.
      */
     boolean isMember(int rowIndex);
-<<<<<<< HEAD
 
-    /**
-     * @return If exact==true returns the total number of elements in this membership map. If exact==false may
-     * return an approximation of that number. An approximation may be much quicker to compute so if an approximation
-     * is sufficient it is recommended to set exact==false.
-     */
-    int getSize(boolean exact);
-=======
     /**
      * @return Total number of elements in this membership map.
      */
     int getSize();
->>>>>>> 0653e2b2
+
     /**
      * @return an IMembershipSet containing k samples from the membership map. The samples are made
      * with replacement so may contain less than k distinct values. There is no guarantee that
      * two subsequent samples return the same sample set.
      */
     IMembershipSet sample(int k);
+
     /**
      * @return an IMembershipSet containing k samples from the membership map. The samples are made
-<<<<<<< HEAD
-     * with replacement so may contain less than k distinct values. The pseudo-random generator
-     * is seeded with parameter seed, so subsequent calls with the same seed are guaranteed to return the same sample.
-     */
-    IMembershipSet sample(int k, long seed);
-
-=======
      * with replacement so may contain less than k distinct values. The pseudo-random generated
      * is seeded with parameter seed, so subsequent calls with the same seed are guaranteed to
      * return the same sample.
      */
     IMembershipSet sample(int k, long seed);
+
     /**
      * @return the union of current map and otherMap.
      * FIXME: currentMap is destroyed.
      */
-    IMembershipSet union(IMembershipSet otherMap);
+    IMembershipSet union(@NonNull IMembershipSet otherMap);
 
-    IMembershipSet intersection(IMembershipSet otherMap);
+    IMembershipSet intersection(@NonNull IMembershipSet otherMap);
 
-    IMembershipSet setMinus(IMembershipSet otherMap);
-    /**
-     * @return An iterator over all the rows in the membership map.
-     * The iterator is initialized to point at the "first" row.
-     */
-    IRowIterator getIterator();
+    IMembershipSet setMinus(@NonNull IMembershipSet otherMap);
+
     /**
      * @return a deep copy of this.
      * FIXME: This should be removed.
      */
     IMembershipSet copy();
->>>>>>> 0653e2b2
 }