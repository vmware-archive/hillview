package org.hiero.sketch.table;

import org.hiero.sketch.table.api.IMembershipSet;
import org.hiero.sketch.table.api.IRowIterator;

/**
 * A IMembershipSet which contains all rows.
 */
public class FullMembership implements IMembershipSet {
    private final int rowCount;

<<<<<<< HEAD
    public FullMembership(final int rowCount) {
        this.rowCount = rowCount;
    }

    @Override
    public boolean isMember(final int rowIndex) {
        return rowIndex < this.rowCount;
=======
    public FullMembership(int rowCount) throws NegativeArraySizeException {
        if (rowCount > 0)
            this.rowCount = rowCount;
        else
            throw (new NegativeArraySizeException("Can't initialize FullMembership with " +
                        "negative rowCount"));
    }

    @Override
    public boolean isMember(int rowIndex) {
        return rowIndex < this.rowCount && rowIndex >= 0;
>>>>>>> fbea18eb
    }

    @Override
    public int getSize() {
        return this.rowCount;
    }

    @Override
    public IRowIterator getIterator() {
        return new FullMemebershipIterator(this.rowCount);
    }

    private static class FullMemebershipIterator implements IRowIterator {
        private int cursor = 0;
        private final int range;

        public  FullMemebershipIterator(int range) {
            this.range = range;
        }

        @Override
        public int getNextRow() {
            if (this.cursor < this.range) {
                this.cursor++;
                return this.cursor-1;
            }
            else return -1;
        }
    }
}<|MERGE_RESOLUTION|>--- conflicted
+++ resolved
@@ -9,16 +9,7 @@
 public class FullMembership implements IMembershipSet {
     private final int rowCount;
 
-<<<<<<< HEAD
-    public FullMembership(final int rowCount) {
-        this.rowCount = rowCount;
-    }
-
-    @Override
-    public boolean isMember(final int rowIndex) {
-        return rowIndex < this.rowCount;
-=======
-    public FullMembership(int rowCount) throws NegativeArraySizeException {
+    public FullMembership(final int rowCount) throws NegativeArraySizeException {
         if (rowCount > 0)
             this.rowCount = rowCount;
         else
@@ -27,9 +18,8 @@
     }
 
     @Override
-    public boolean isMember(int rowIndex) {
-        return rowIndex < this.rowCount && rowIndex >= 0;
->>>>>>> fbea18eb
+    public boolean isMember(final int rowIndex) {
+        return rowIndex < this.rowCount;
     }
 
     @Override
@@ -46,7 +36,7 @@
         private int cursor = 0;
         private final int range;
 
-        public  FullMemebershipIterator(int range) {
+        private FullMemebershipIterator(final int range) {
             this.range = range;
         }
 
