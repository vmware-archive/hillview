package org.hiero.sketch.table;

import org.hiero.sketch.table.api.IMembershipSet;
import org.hiero.sketch.table.api.IRowIterator;
import org.scalactic.exceptions.NullArgumentException;

import java.util.Random;

/**
 * A IMembershipSet which contains all rows.
 */
public class FullMembership implements IMembershipSet {
    private final int rowCount;

    public FullMembership(final int rowCount) throws NegativeArraySizeException {
        if (rowCount > 0)
            this.rowCount = rowCount;
        else
            throw (new NegativeArraySizeException("Can't initialize FullMembership with " +
                        "negative rowCount"));
    }

    @Override
    public boolean isMember(final int rowIndex) {
        return rowIndex < this.rowCount;
    }

    @Override
    public int getSize() {
        return this.rowCount;
    }

    @Override
    public IRowIterator getIterator() {
        return new FullMembershipIterator(this.rowCount);
    }

    /**
     * Samples k items. Generator is seeded using its default method. Sampled items are
     * first placed in a Set. The procedure samples k times with replacement so it
     * may return a set with less than k distinct items.
     *
     * @param k the number of samples with replacement
     * @return IMembershipSet instantiated as a Partial Sparse
     */
    @Override
    public IMembershipSet sample(final int k) {
        final Random randomGenerator = new Random();
        return this.sampleUtil(randomGenerator, k);
    }

    /**
     * Same as sample(k) but with the seed of the generator given as a parameter. The procedure
     * samples k times with replacement so it return a set with less than k distinct items
     * @param k the number of samples taken with replacement
     * @param seed the seed for the randomness generator
     * @return IMembershipSet instantiated as a partial sparse
     */
    @Override
    public IMembershipSet sample(final int k, final long seed) {
        final Random randomGenerator = new Random(seed);
        return this.sampleUtil(randomGenerator, k);
    }

    @Override
    public IMembershipSet union (final IMembershipSet otherSet) throws NullArgumentException {
        if (otherSet == null)
            throw new NullArgumentException("Can not perform union with a null");
        if (otherSet instanceof FullMembership)
            return new FullMembership(Integer.max(this.rowCount, otherSet.getSize()));
        return otherSet.union(this);
    }

    @Override
    public IMembershipSet intersection (final IMembershipSet otherSet) throws NullArgumentException {
        if (otherSet == null)
            throw new NullArgumentException("Can not perform intersection with a null");
        if (otherSet instanceof FullMembership)
            return new FullMembership(Integer.min(this.rowCount, otherSet.getSize()));
        return otherSet.intersection(this);
    }

    @Override
    public IMembershipSet setMinus (final IMembershipSet otherSet) throws NullArgumentException {
        if (otherSet == null)
            throw new NullArgumentException("Can not perform setMinus with a null");
        if (otherSet instanceof FullMembership) {
            final IntSet baseMap = new IntSet(Integer.max(0, this.getSize()-otherSet.getSize()));
            for (int i = otherSet.getSize(); i < this.rowCount; i++)
                baseMap.add(i);
            return new MembershipMapSparse(baseMap);
        }
        final IntSet baseMap = new IntSet();
        for (int i = 0; i < this.getSize(); i++)
            if (!otherSet.isMember(i))
                baseMap.add(i);
        return new MembershipMapSparse(baseMap);
    }

    @Override
    public IMembershipSet copy() {
        return new FullMembership(this.rowCount);
    }

    private IMembershipSet sampleUtil(final Random randomGenerator, final int k) {
<<<<<<< HEAD
        final IntSet S = new IntSet(k);
        for (int i=0; i < k; i++)
            S.add(randomGenerator.nextInt(this.rowCount));
        return new MembershipMapSparse(S);
=======
        final IntOpenHashSet s = new IntOpenHashSet();
        for (int i=0; i < k; i++)
            s.add(randomGenerator.nextInt(this.rowCount));
        return new SparseMembership(s);
>>>>>>> 39e718b9
    }

    private static class FullMembershipIterator implements IRowIterator {
        private int cursor = 0;
        private final int range;

        private FullMembershipIterator(final int range) {
            this.range = range;
        }

        @Override
        public int getNextRow() {
            if (this.cursor < this.range) {
                this.cursor++;
                return this.cursor-1;
            }
            else return -1;
        }
    }
}<|MERGE_RESOLUTION|>--- conflicted
+++ resolved
@@ -88,13 +88,13 @@
             final IntSet baseMap = new IntSet(Integer.max(0, this.getSize()-otherSet.getSize()));
             for (int i = otherSet.getSize(); i < this.rowCount; i++)
                 baseMap.add(i);
-            return new MembershipMapSparse(baseMap);
+            return new SparseMembership(baseMap);
         }
         final IntSet baseMap = new IntSet();
         for (int i = 0; i < this.getSize(); i++)
             if (!otherSet.isMember(i))
                 baseMap.add(i);
-        return new MembershipMapSparse(baseMap);
+        return new SparseMembership(baseMap);
     }
 
     @Override
@@ -103,17 +103,10 @@
     }
 
     private IMembershipSet sampleUtil(final Random randomGenerator, final int k) {
-<<<<<<< HEAD
         final IntSet S = new IntSet(k);
         for (int i=0; i < k; i++)
             S.add(randomGenerator.nextInt(this.rowCount));
-        return new MembershipMapSparse(S);
-=======
-        final IntOpenHashSet s = new IntOpenHashSet();
-        for (int i=0; i < k; i++)
-            s.add(randomGenerator.nextInt(this.rowCount));
-        return new SparseMembership(s);
->>>>>>> 39e718b9
+        return new SparseMembership(S);
     }
 
     private static class FullMembershipIterator implements IRowIterator {
