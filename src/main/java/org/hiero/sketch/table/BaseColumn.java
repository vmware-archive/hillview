--- conflicted
+++ resolved
@@ -42,10 +42,5 @@
         throw new UnsupportedOperationException();
     }
 
-<<<<<<< HEAD
-    public boolean isMissing(int rowIndex) { throw new UnsupportedOperationException(); }
-
-=======
     public boolean isMissing(final int rowIndex) { throw new UnsupportedOperationException(); }
->>>>>>> 989d798e
 }