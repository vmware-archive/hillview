package org.hiero.sketch.table;

import it.unimi.dsi.fastutil.ints.IntOpenHashSet;
import org.hiero.sketch.table.api.IMembershipSet;
import org.hiero.sketch.table.api.IRowIterator;
import org.scalactic.exceptions.NullArgumentException;

import java.util.HashSet;
import java.util.Set;
import java.util.function.Predicate;

/**
 * This implementation uses a full membership data structure plus a list of filter functions that
 * are used for the isMember and for the iterator functions. Upside is that construction is quick,
 * adding a filter function is quick. The downside is that the isMember can take a long time if
 * there are many filters, and iterator takes a long time if it's sparse. Also, each first call for
 * getSize after a new filter is a linear scan.
 */
public class PartialMembershipDense implements IMembershipSet {
    private final IMembershipSet baseMap;
    private int rowCount;
    private boolean rowCountCorrect;
    private final Predicate<Integer> filter;

    public PartialMembershipDense(final IMembershipSet baseMap) throws NullArgumentException {
        if (baseMap == null) throw new NullArgumentException("PartialMembershipDense cannot be " +
                "instantiated without a base MembershipSet");
        this.baseMap = baseMap;
        this.rowCount = baseMap.getSize();
        this.filter = Integer -> true;
        this.rowCountCorrect = false;
    }

<<<<<<< HEAD
    /**
     * instantiated with a a membershipSet, possibly the full one, and a filter predicate.
     * @param baseMap
     * @param filter
     * @throws NullArgumentException
     */
    public PartialMembershipDense(IMembershipSet baseMap, Predicate<Integer> filter) throws
=======
    /* class is instantiated by supplying a membershipSet (perhaps the full one), and a filter
    function. If a filter is not supplied it is defaulted to be true */
    public PartialMembershipDense(final IMembershipSet baseMap, Predicate<Integer> filter) throws
>>>>>>> 8be97606
            NullArgumentException {
        if (baseMap == null) throw new NullArgumentException("PartialMembershipDense cannot be " +
                "instantiated without a base MembershipSet");
        if (filter == null) throw new NullArgumentException("PartialMembershipDense cannot be " +
                "instantiated with a null filter");
        this.baseMap = baseMap;
        this.rowCount = baseMap.getSize(false);
        this.filter = filter;
        this.rowCountCorrect = false;
    }

    @Override
<<<<<<< HEAD
    public boolean isMember(int rowIndex) {
        return baseMap.isMember(rowIndex) && filter.test(rowIndex);
=======
    public boolean isMember(final int rowIndex) {
        return (this.baseMap.isMember(rowIndex) && this.filter.test(rowIndex) );
>>>>>>> 8be97606
    }

    @Override
    public int getSize() {
        if (this.rowCountCorrect) return this.rowCount;
        else {
            int counter = 0;
            final IRowIterator IT = this.baseMap.getIterator();
            int tmp = IT.getNextRow();
            while (tmp >= 0) {
                if (this.filter.test(tmp))
                    counter++;
                tmp = IT.getNextRow();
            }
            this.rowCount = counter;
            this.rowCountCorrect = true;
            return this.rowCount;
        }
    }

    @Override
    public int getSize(boolean exact) {
        if (this.rowCountCorrect)
            return this.rowCount;
        if (exact)
            return this.getSize();
        IMembershipSet sampleSet = this.sample(20);
        int snumber = 0;
        IRowIterator it = sampleSet.getIterator();
        int curr = it.getNextRow();
        while (curr >= 0) {
            if (this.filter.test(curr))
                snumber++;
            curr = it.getNextRow();
        }
        return (this.baseMap.getSize(false) * snumber) / sampleSet.getSize(true);
    }

    /**
     * @return A sample of k items from the membership set. The sample is with replacement so may
     * contain less than k distinct elements. The sample is obtained by sampling k items from the
     * base map and filtering it. This is done 10 times, if k samples had been found the function
     * gives up and returns whatever was found. This will happen if the membership is sparse.
     */
    @Override
    public IMembershipSet sample(int k) {
        int samples = 0;
        IMembershipSet batchSet;
        IntOpenHashSet sampleSet = new IntOpenHashSet();
        for (int attempt = 0; attempt < 10; attempt++) {
            batchSet = this.baseMap.sample(k);
            IRowIterator it = batchSet.getIterator();
            int tmprow = it.getNextRow();
            while (tmprow >= 0) {
                if (isMember(tmprow)) {
                    sampleSet.add(tmprow);
                    samples++;
                    if (samples == k)
                        return new PartialMembershipSparse(sampleSet);
                }
                tmprow = it.getNextRow();
            }
        }
        return new PartialMembershipSparse(sampleSet);
    }

    /**
     * Samples the base map for k items and then applies the filter on that set. Makes 10 attempts to reach k samples
     * this way and then gives up and returns whatever was sampled.
     * @param k
     * @param seed
     * @return
     */
    @Override
    public IMembershipSet sample(int k, long seed) {
        int samples = 0;
        IMembershipSet batchSet;
        IntOpenHashSet sampleSet = new IntOpenHashSet();;
        for (int attempt = 0; attempt < 10; attempt++) {
            batchSet = this.baseMap.sample(k, seed + attempt);
            IRowIterator it = batchSet.getIterator();
            int tmprow = it.getNextRow();
            while (tmprow >= 0) {
                if (isMember(tmprow)) {
                    sampleSet.add(tmprow);
                    samples++;
                    if (samples == k)
                        return new PartialMembershipSparse(sampleSet);
                }
                tmprow = it.getNextRow();
            }
        }
        return new PartialMembershipSparse(sampleSet);
    }

    @Override
    public IRowIterator getIterator() {
        return new DenseIterator(this.baseMap, this.filter);
    }

    private static class DenseIterator implements IRowIterator {
        private final IRowIterator baseIterator;
        private final Predicate<Integer> filter;
        private DenseIterator(final IMembershipSet baseMap, final Predicate<Integer> filter) {
            this.baseIterator = baseMap.getIterator();
            this.filter = filter;
        }

        @Override
        public int getNextRow() {
            int tmp = this.baseIterator.getNextRow();
            while (tmp >= 0) {
                if (this.filter.test(tmp))
                    return tmp;
                tmp = this.baseIterator.getNextRow();
            }
            return -1;
        }
    }
}<|MERGE_RESOLUTION|>--- conflicted
+++ resolved
@@ -31,7 +31,6 @@
         this.rowCountCorrect = false;
     }
 
-<<<<<<< HEAD
     /**
      * instantiated with a a membershipSet, possibly the full one, and a filter predicate.
      * @param baseMap
@@ -39,11 +38,6 @@
      * @throws NullArgumentException
      */
     public PartialMembershipDense(IMembershipSet baseMap, Predicate<Integer> filter) throws
-=======
-    /* class is instantiated by supplying a membershipSet (perhaps the full one), and a filter
-    function. If a filter is not supplied it is defaulted to be true */
-    public PartialMembershipDense(final IMembershipSet baseMap, Predicate<Integer> filter) throws
->>>>>>> 8be97606
             NullArgumentException {
         if (baseMap == null) throw new NullArgumentException("PartialMembershipDense cannot be " +
                 "instantiated without a base MembershipSet");
@@ -56,13 +50,8 @@
     }
 
     @Override
-<<<<<<< HEAD
     public boolean isMember(int rowIndex) {
         return baseMap.isMember(rowIndex) && filter.test(rowIndex);
-=======
-    public boolean isMember(final int rowIndex) {
-        return (this.baseMap.isMember(rowIndex) && this.filter.test(rowIndex) );
->>>>>>> 8be97606
     }
 
     @Override
