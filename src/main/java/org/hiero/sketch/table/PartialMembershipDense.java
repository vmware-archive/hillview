--- conflicted
+++ resolved
@@ -1,13 +1,8 @@
 package org.hiero.sketch.table;
 
-<<<<<<< HEAD
-import it.unimi.dsi.fastutil.ints.IntOpenHashSet;
-import org.apache.commons.lang.NullArgumentException;
-=======
->>>>>>> ac82eed5
+import org.scalactic.exceptions.NullArgumentException;
 import org.hiero.sketch.table.api.IMembershipSet;
 import org.hiero.sketch.table.api.IRowIterator;
-
 import java.util.function.Predicate;
 
 /**
@@ -101,23 +96,15 @@
      * Samples the base map for k items and then applies the filter on that set.
      * Makes 10 attempts to reach k samples
      * this way and then gives up and returns whatever was sampled.
-<<<<<<< HEAD
-      */
-=======
      * @param k the number of samples without replacement taken
      * @param seed the seed for the random generator
      * @return
      */
->>>>>>> ac82eed5
     @Override
     public IMembershipSet sample(final int k, final long seed) {
         int samples = 0;
         IMembershipSet batchSet;
-<<<<<<< HEAD
-        final IntOpenHashSet sampleSet = new IntOpenHashSet();
-=======
         final IntSet sampleSet = new IntSet();;
->>>>>>> ac82eed5
         for (int attempt = 0; attempt < 10; attempt++) {
             batchSet = this.baseMap.sample(k, seed + attempt);
             final IRowIterator it = batchSet.getIterator();
