--- conflicted
+++ resolved
@@ -134,17 +134,15 @@
             fileNamePattern = "mnist.csv";
             schemaFile = "mnist.schema";
         } else if (which == 4) {
-<<<<<<< HEAD
             finder = new FindCsvFileMapper(dataFolder, 0, "segmentation.csv", "segmentation.schema");
         } else if (which == 5) {
-        	finder = new FindCsvFileMapper(dataFolder, 0, "criteo.csv", "criteo.schema"); 
+        	config.separator = '\t';
+        	finder = new FindCsvFileMapper(dataFolder, 0, "criteoTab.gz", "criteo.schema"); 
         }
         else {
-=======
             fileNamePattern = "segmentation.csv";
             schemaFile = "segmentation.schema";
         } else {
->>>>>>> 96e93563
             throw new RuntimeException("Unexpected operation " + which);
         }
 
