/*
 * Copyright (c) 2019 VMware Inc. All Rights Reserved.
 * SPDX-License-Identifier: Apache-2.0
 *
 * Licensed under the Apache License, Version 2.0 (the "License");
 * you may not use this file except in compliance with the License.
 * You may obtain a copy of the License at
 *
 *     http://www.apache.org/licenses/LICENSE-2.0
 *
 * Unless required by applicable law or agreed to in writing, software
 * distributed under the License is distributed on an "AS IS" BASIS,
 * WITHOUT WARRANTIES OR CONDITIONS OF ANY KIND, either express or implied.
 * See the License for the specific language governing permissions and
 * limitations under the License.
 */

package org.hillview.benchmarks;

import com.google.gson.*;
import org.hillview.dataStructures.*;
import org.hillview.dataset.LocalDataSet;
import org.hillview.dataset.api.Empty;
import org.hillview.dataset.api.IDataSet;
import org.hillview.dataset.api.IMap;
import org.hillview.dataset.api.Pair;
import org.hillview.main.Benchmarks;
import org.hillview.maps.FindFilesMap;
import org.hillview.maps.LoadFilesMap;
import org.hillview.security.SecureLaplace;
import org.hillview.security.TestKeyLoader;
import org.hillview.sketches.HeatmapSketch;
import org.hillview.sketches.HistogramSketch;
import org.hillview.sketches.SummarySketch;
import org.hillview.sketches.results.Heatmap;
import org.hillview.sketches.results.Histogram;
import org.hillview.sketches.results.TableSummary;
import org.hillview.storage.FileSetDescription;
import org.hillview.storage.IFileReference;
import org.hillview.table.ColumnDescription;
import org.hillview.table.PrivacySchema;
import org.hillview.table.Schema;
import org.hillview.table.api.ContentsKind;
import org.hillview.table.api.ITable;
import org.hillview.table.columns.ColumnQuantization;

import org.hillview.table.columns.DoubleColumnQuantization;

import org.hillview.table.columns.StringColumnQuantization;
import org.hillview.utils.*;
import org.junit.Assert;

import javax.annotation.Nullable;
import java.io.FileWriter;
import java.io.IOException;
import java.sql.SQLException;
import java.util.ArrayList;
import java.util.HashMap;
import java.util.List;
import java.util.logging.Level;

public class DPAccuracyBenchmarks extends Benchmarks {
    private static String ontime_directory = "../data/ontime_private/";
    private static String privacy_metadata_name = "privacy_metadata.json";

    private static final String histogram_results_filename = "../results/ontime_private_histogram.json";
    private static final String heatmap_results_filename = "../results/ontime_private_heatmap.json";

    String resultsFilename;

    private DPAccuracyBenchmarks(String resultsFilename) {
        this.resultsFilename = resultsFilename;
    }

    @Nullable
    IDataSet<ITable> loadData() {
        try {
            FileSetDescription fsd = new FileSetDescription();
            fsd.fileNamePattern = "../data/ontime_private/????_*.csv*";
            fsd.fileKind = "csv";
            fsd.schemaFile = "short.schema";

            Empty e = Empty.getInstance();
            LocalDataSet<Empty> local = new LocalDataSet<Empty>(e);
            IMap<Empty, List<IFileReference>> finder = new FindFilesMap(fsd);
            IDataSet<IFileReference> found = local.blockingFlatMap(finder);
            IMap<IFileReference, ITable> loader = new LoadFilesMap();
            return found.blockingMap(loader);
        }  catch (Exception ex) {
            // This can happen if the data files have not been generated
            return null;
        }
    }

    Schema loadSchema(IDataSet<ITable> data) {
        SummarySketch sk = new SummarySketch();
        TableSummary tableSummary = data.blockingSketch(sk);
        assert tableSummary != null;
        if (tableSummary.rowCount == 0)
            throw new RuntimeException("No file data loaded");
        return Converters.checkNull(tableSummary.schema);
    }

    /**
     * Compute the absolute and L2 error vs. ground truth for an instantiation of a private histogram
     * averaged over all possible range queries.
     *
     * @param ph The histogram whose accuracy we want to compute.
     * @param decomposition The leaf specification for the histogram.
     * @return The average per-query absolute error.
     */
    private double computeAccuracy(PrivateHistogram ph, IntervalDecomposition decomposition, SecureLaplace laplace) {
        double scale = PrivacyUtils.computeNoiseScale(ph.getEpsilon(), decomposition);
        double baseVariance = PrivacyUtils.laplaceVariance(scale);
        // Do all-intervals accuracy on leaves.
        int n = 0;
        double sqtot = 0.0;
        double abstot = 0.0;
        Noise noise = new Noise();
        for (int left = 0; left < ph.histogram.getBucketCount(); left++) {
            for (int right = left; right < ph.histogram.getBucketCount(); right++) {
                ph.noiseForRange(left, right, scale, baseVariance, laplace, noise);
                sqtot += Math.pow(noise.getNoise(), 2);
                abstot += Math.abs(noise.getNoise());
                n++;
            }
        }

        System.out.println("Bucket count: " + ph.histogram.getBucketCount());
        System.out.println("Num intervals: " + n);
        System.out.println("Average absolute error: " + abstot / (double) n);
        System.out.println("Average L2 error: " + Math.sqrt(sqtot) / (double) n);

        return abstot / (double) n;
    }

    /**
     * Compute the absolute and L2 error vs. ground truth for an instantiation of a private heat map
     * averaged over all possible range queries (every rectangle).
     *
     * @param ph The heat map whose accuracy we want to compute.
     * @param xd The leaf specification for the x-axis.
     * @param yd The leaf specification for the y-axis.
     * @return The average per-query absolute error.
     */
    private Double computeAccuracy(PrivateHeatmapFactory ph, IntervalDecomposition xd, IntervalDecomposition yd) {
        double scale = PrivacyUtils.computeNoiseScale(ph.getEpsilon(), xd, yd);
        double baseVariance = PrivacyUtils.laplaceVariance(scale);

        // Do all-intervals accuracy on leaves.
        int n = 0;
        double sqtot = 0.0;
        double abstot = 0.0;
        Noise noise = new Noise();
        for (int left = 0; left < ph.heatmap.getXBucketCount(); left++) {
            for (int right = left; right < ph.heatmap.getXBucketCount(); right++) {
                for (int top = 0; top < ph.heatmap.getYBucketCount(); top++) {
                    for (int bot = top; bot < ph.heatmap.getYBucketCount(); bot++) {
                        ph.noiseForRange(left, right, top, bot,
                                scale, baseVariance, noise);
                        sqtot += Math.pow(noise.getNoise(), 2);
                        abstot += Math.abs(noise.getNoise());
                        n++;
                    }
                }
            }
        }

        System.out.println("Bucket count: " + ph.heatmap.getXBucketCount() * ph.heatmap.getYBucketCount());
        System.out.println("Num intervals: " + n);
        System.out.println("Average absolute error: " + abstot / (double) n);
        System.out.println("Average L2 error: " + Math.sqrt(sqtot) / (double) n);

        return abstot / (double) n;
    }

    private HistogramRequestInfo createHistogramRequest(String col, ColumnQuantization cq) {
        // Construct a histogram corresponding to the leaves.
        // We will manually aggregate buckets as needed for the accuracy test.
        HistogramRequestInfo info;
        if (cq instanceof DoubleColumnQuantization) {
            DoubleColumnQuantization dq = (DoubleColumnQuantization)cq;
            info = new HistogramRequestInfo(new ColumnDescription(col, ContentsKind.Double),
                    0, dq.globalMin, dq.globalMax, dq.getIntervalCount());
        } else {
            // StringColumnQuantization
            StringColumnQuantization sq = (StringColumnQuantization)cq;
            info = new HistogramRequestInfo(new ColumnDescription(col, ContentsKind.String),0, sq.leftBoundaries);
        }

        return info;
    }

    private Pair<Double, Double> computeSingleColumnAccuracy(String col, int colIndex,
                                                             ColumnQuantization cq, double epsilon, IDataSet<ITable> table,
                                             int iterations) {
        // Construct a histogram corresponding to the leaves.
        // We will manually aggregate buckets as needed for the accuracy test.
        HistogramRequestInfo info = createHistogramRequest(col, cq);
        HistogramSketch sk = info.getSketch(cq);
        IntervalDecomposition dd = info.getDecomposition(cq);

        System.out.println("Epsilon: " + epsilon);
        Histogram hist = table.blockingSketch(sk); // Leaf counts.
        Assert.assertNotNull(hist);

        int totalLeaves = dd.getQuantizationIntervalCount();
        TestKeyLoader tkl = new TestKeyLoader();

        ArrayList<Double> accuracies = new ArrayList<>();
        double totAccuracy = 0.0;
        for (int i = 0 ; i < iterations; i++) {
            tkl.setIndex(i);
            SecureLaplace laplace = new SecureLaplace(tkl);
<<<<<<< HEAD
            PrivateHistogram ph = new PrivateHistogram(colIndex,
                    dd, hist, epsilon, false, laplace);
            double acc = computeAccuracy(ph, totalLeaves, laplace);
=======
            PrivateHistogram ph = new PrivateHistogram(dd, hist, epsilon, false, laplace);
            double acc = computeAccuracy(ph, dd, laplace);
>>>>>>> d0c68c6d
            accuracies.add(acc);
            totAccuracy += acc;
        }
        return new Pair<Double, Double>(totAccuracy / iterations, Utilities.stdev(accuracies));
    }

    private Pair<Double, Double> computeHeatmapAccuracy(String col1, ColumnQuantization cq1,
                                                        String col2, ColumnQuantization cq2,
                                                        int columnsIndex,
                                                        double epsilon, IDataSet<ITable> table,
                                                        int iterations) {
        // Construct a histogram corresponding to the leaves.
        // We will manually aggregate buckets as needed for the accuracy test.
        HistogramRequestInfo[] info = new HistogramRequestInfo[]
                {
                        createHistogramRequest(col1, cq1),
                        createHistogramRequest(col2, cq2)
                };

        HeatmapSketch sk = new HeatmapSketch(
                info[0].getBuckets(),
                info[1].getBuckets(),
                info[0].cd.name,
                info[1].cd.name, 1.0, 0);
        IntervalDecomposition d0 = info[0].getDecomposition(cq1);
        IntervalDecomposition d1 = info[1].getDecomposition(cq2);

        System.out.println("Epsilon: " + epsilon);
        Heatmap heatmap = table.blockingSketch(sk); // Leaf counts.
        Assert.assertNotNull(heatmap);

        int totalXLeaves = d0.getQuantizationIntervalCount();
        int totalYLeaves = d1.getQuantizationIntervalCount();
        TestKeyLoader tkl = new TestKeyLoader();

        ArrayList<Double> accuracies = new ArrayList<>();
        double totAccuracy = 0.0;
        for (int i = 0 ; i < iterations; i++) {
            tkl.setIndex(i);
            SecureLaplace laplace = new SecureLaplace(tkl);
<<<<<<< HEAD
            PrivateHeatmapFactory ph = new PrivateHeatmapFactory(columnsIndex, d0, d1, heatmap, epsilon, laplace);
            double acc = computeAccuracy(ph, totalXLeaves, totalYLeaves);
=======
            PrivateHeatmapFactory ph = new PrivateHeatmapFactory(d0, d1, heatmap, epsilon, laplace);
            double acc = computeAccuracy(ph, d0, d1);
>>>>>>> d0c68c6d
            accuracies.add(acc);
            totAccuracy += acc;
        }
        return new Pair<Double, Double>(totAccuracy / iterations, Utilities.stdev(accuracies));
    }

    public void benchmarkHistogramL2Accuracy() throws IOException {
        HillviewLogger.instance.setLogLevel(Level.OFF);
        @Nullable
        IDataSet<ITable> table = this.loadData();
        if (table == null) {
            System.out.println("Skipping test: no data");
            return;
        }

        Schema schema = this.loadSchema(table);
        List<String> cols = schema.getColumnNames();

        PrivacySchema mdSchema = PrivacySchema.loadFromFile(ontime_directory + privacy_metadata_name);
        Assert.assertNotNull(mdSchema);
        Assert.assertNotNull(mdSchema.quantization);

        HashMap<String, ArrayList<Double>> results = new HashMap<String, ArrayList<Double>>();
        int iterations = 5;
        for (String col : cols) {
            ColumnQuantization quantization = mdSchema.quantization.get(col);
            Assert.assertNotNull(quantization);

            double epsilon = mdSchema.epsilon(col);

            Pair<Double, Double> res = this.computeSingleColumnAccuracy(col, mdSchema.getColumnIndex(col), quantization, epsilon, table, iterations);
            System.out.println("Averaged absolute error over " + iterations + " iterations: " + res.first);

            // for JSON parsing convenience
            ArrayList<Double> resArr = new ArrayList<Double>();
            resArr.add(res.first); // noise
            resArr.add(res.second); // stdev

            results.put(col, resArr);
        }

        FileWriter writer = new FileWriter(histogram_results_filename);
        Gson resultsGson = new GsonBuilder().create();
        writer.write(resultsGson.toJson(results));
        writer.flush();
        writer.close();
    }

    public void benchmarkHeatmapL2Accuracy() throws IOException {
        HillviewLogger.instance.setLogLevel(Level.OFF);
        @Nullable
        IDataSet<ITable> table = this.loadData();
        if (table == null) {
            System.out.println("Skipping test: no data");
            return;
        }

        Schema schema = this.loadSchema(table);
        List<String> cols = schema.getColumnNames();

        PrivacySchema mdSchema = PrivacySchema.loadFromFile(ontime_directory + privacy_metadata_name);
        Assert.assertNotNull(mdSchema);
        Assert.assertNotNull(mdSchema.quantization);

        HashMap<String, ArrayList<Double>> results = new HashMap<String, ArrayList<Double>>();
        int iterations = 5;
        for (String col1 : cols) {
            for (String col2 : cols) {
                if (col1.equals(col2)) continue;

                ColumnQuantization q1 = mdSchema.quantization.get(col1);
                Assert.assertNotNull(q1);
                ColumnQuantization q2 = mdSchema.quantization.get(col2);
                Assert.assertNotNull(q2);

                String key = mdSchema.getKeyForColumns(col1, col2);
                double epsilon = mdSchema.epsilon(key);

                Pair<Double, Double> res = this.computeHeatmapAccuracy(col1, q1, col2, q2, mdSchema.getColumnIndex(col1, col2),
                        epsilon, table, iterations);
                System.out.println("Averaged absolute error over " + iterations + " iterations: " + res.first);

                // for JSON parsing convenience
                ArrayList<Double> resArr = new ArrayList<Double>();
                resArr.add(res.first); // noise
                resArr.add(res.second); // stdev

                System.out.println("Key: " + key + ", mean: " + res.first);
                results.put(key, resArr);
            }
        }

        FileWriter writer = new FileWriter(heatmap_results_filename);
        Gson resultsGson = new GsonBuilder().create();
        writer.write(resultsGson.toJson(results));
        writer.flush();
        writer.close();
    }

    public static void main(String[] args) throws IOException, SQLException {
        if (args.length < 1) {
            return;
        }

        String resultsFilename = args[0];
        DPAccuracyBenchmarks bench = new DPAccuracyBenchmarks(resultsFilename);
        bench.benchmarkHeatmapL2Accuracy();
    }
}<|MERGE_RESOLUTION|>--- conflicted
+++ resolved
@@ -212,14 +212,9 @@
         for (int i = 0 ; i < iterations; i++) {
             tkl.setIndex(i);
             SecureLaplace laplace = new SecureLaplace(tkl);
-<<<<<<< HEAD
-            PrivateHistogram ph = new PrivateHistogram(colIndex,
-                    dd, hist, epsilon, false, laplace);
+            PrivateHistogram ph = new PrivateHistogram(colIndex, 
+                                                       dd, hist, epsilon, false, laplace);
             double acc = computeAccuracy(ph, totalLeaves, laplace);
-=======
-            PrivateHistogram ph = new PrivateHistogram(dd, hist, epsilon, false, laplace);
-            double acc = computeAccuracy(ph, dd, laplace);
->>>>>>> d0c68c6d
             accuracies.add(acc);
             totAccuracy += acc;
         }
@@ -260,13 +255,8 @@
         for (int i = 0 ; i < iterations; i++) {
             tkl.setIndex(i);
             SecureLaplace laplace = new SecureLaplace(tkl);
-<<<<<<< HEAD
             PrivateHeatmapFactory ph = new PrivateHeatmapFactory(columnsIndex, d0, d1, heatmap, epsilon, laplace);
             double acc = computeAccuracy(ph, totalXLeaves, totalYLeaves);
-=======
-            PrivateHeatmapFactory ph = new PrivateHeatmapFactory(d0, d1, heatmap, epsilon, laplace);
-            double acc = computeAccuracy(ph, d0, d1);
->>>>>>> d0c68c6d
             accuracies.add(acc);
             totAccuracy += acc;
         }
