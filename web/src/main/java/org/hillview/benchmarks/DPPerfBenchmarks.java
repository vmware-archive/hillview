/*
 * Copyright (c) 2019 VMware Inc. All Rights Reserved.
 * SPDX-License-Identifier: Apache-2.0
 *
 * Licensed under the Apache License, Version 2.0 (the "License");
 * you may not use this file except in compliance with the License.
 * You may obtain a copy of the License at
 *
 *     http://www.apache.org/licenses/LICENSE-2.0
 *
 * Unless required by applicable law or agreed to in writing, software
 * distributed under the License is distributed on an "AS IS" BASIS,
 * WITHOUT WARRANTIES OR CONDITIONS OF ANY KIND, either express or implied.
 * See the License for the specific language governing permissions and
 * limitations under the License.
 */

package org.hillview.benchmarks;

import org.hillview.dataStructures.*;
import org.hillview.dataset.LocalDataSet;
import org.hillview.dataset.RemoteDataSet;
import org.hillview.dataset.api.*;
import org.hillview.main.Benchmarks;
import org.hillview.management.ClusterConfig;
import org.hillview.maps.FindFilesMap;
import org.hillview.maps.LoadFilesMap;
import org.hillview.sketches.HeatmapSketch;
import org.hillview.sketches.HistogramSketch;
import org.hillview.sketches.SummarySketch;
import org.hillview.sketches.results.*;
import org.hillview.storage.FileSetDescription;
import org.hillview.storage.IFileReference;
import org.hillview.storage.JdbcConnectionInformation;
import org.hillview.storage.JdbcDatabase;
import org.hillview.table.ColumnDescription;
import org.hillview.table.PrivacySchema;
import org.hillview.table.Schema;
import org.hillview.table.api.ContentsKind;
import org.hillview.table.api.ITable;
import org.hillview.table.columns.ColumnQuantization;
import org.hillview.table.columns.DoubleColumnQuantization;
import org.hillview.table.columns.StringColumnQuantization;
import org.hillview.targets.DPWrapper;
import org.hillview.utils.Converters;
import org.hillview.utils.HillviewLogger;
import org.hillview.utils.HostList;

import javax.annotation.Nullable;
import java.io.IOException;
import java.nio.file.Paths;
import java.sql.SQLException;
import java.util.*;
import java.util.function.Function;
import java.util.logging.Level;

/**
 * This is a main class for running various differential privacy benchmarks.
 * The measurements are run headless.
 */
public class DPPerfBenchmarks extends Benchmarks {
    private static int runCount = 7;
    @SuppressWarnings("FieldCanBeLocal")
    private static int buckets = 100;
    @Nullable
    private Schema ontimeSchema;

    @Nullable
    private IDataSet<ITable> flights;
    @Nullable
    private HashMap<Integer, IDataSet<ITable>> cloudFlights; // maps machine count to dataset
    private DPWrapper flightsWrapper;
    private JdbcDatabase database;
    private static boolean quiet = true;

    private static long time(Runnable runnable) {
        long start = System.nanoTime();
        runnable.run();
        long end = System.nanoTime();
        return end - start;
    }

    protected static void runNTimes(Runnable runnable, int count, String message) {
        for (int i=0; i < count; i++) {
            long t = time(runnable);
            if (!quiet)
                System.out.println(message + "," + i + "," + (t/(1000.0 * 1000.0)));
        }
    }

    private DPPerfBenchmarks(HashSet<String> datasets) throws SQLException, IOException {
        this.loadData(datasets);
    }

    private void loadData(HashSet<String> datasets) throws SQLException, IOException {
        this.ontimeSchema = Schema.readFromJsonFile(Paths.get("data/ontime/short.schema"));
        String privacyMetadataFile = DPWrapper.privacyMetadataFile("data/ontime_private");
        assert privacyMetadataFile != null;
        PrivacySchema ps = PrivacySchema.loadFromFile(privacyMetadataFile);
        this.flightsWrapper = new DPWrapper(ps, privacyMetadataFile);

        if (datasets.contains("DB")) {
            System.err.println("Loading database");
            JdbcConnectionInformation conn = new JdbcConnectionInformation();
            conn.host = "localhost";
            conn.database = "flights";
            conn.table = "flights";
            conn.user = "user";
            conn.password = "password";
            conn.databaseKind = "mysql";
            conn.port = 3306;
            conn.lazyLoading = false;
            this.database = new JdbcDatabase(conn);
            this.database.connect();
        }

        if (datasets.contains("Local")) {
            FileSetDescription desc = new FileSetDescription();
            desc.fileKind = "csv";
            desc.headerRow = true;
            desc.fileNamePattern = "data/bench/2017*.csv*";
            desc.schemaFile = "short.schema";
            System.err.println("Loading dataset");
            LocalDataSet<Empty> start = new LocalDataSet<Empty>(Empty.getInstance());
            this.flights = this.loadTable(start, desc);
            IDataSet<ITable> data = this.flights;
            SummarySketch sk = new SummarySketch();
            TableSummary tableSummary = data.blockingSketch(sk);
            assert tableSummary != null;
            if (tableSummary.rowCount == 0)
                throw new RuntimeException("No file data loaded");
        }

        if (datasets.contains("Cloud")) {
            System.out.println("Loading cloud dataset");
            // Load the flights dataset in the cloud.
            ClusterConfig config = ClusterConfig.parse("config-aws.json");

            HostList workers = config.getWorkers();
            List<Integer> workerCounts = new ArrayList<Integer>();
            for (int i = 1; i < workers.size(); i *= 2)
                workerCounts.add(i);
            if (!workerCounts.contains(workers.size()))
                workerCounts.add(workers.size());
            this.cloudFlights = new HashMap<Integer, IDataSet<ITable>>();
            FileSetDescription desc = new FileSetDescription();
            desc.fileKind = "orc";
            desc.fileNamePattern = "data/ontime_small_orc/*.orc";
            desc.schemaFile = "schema";

            for (int i: workerCounts) {
                HostList subset = new HostList(workers.getServerList().subList(0, i));
                IDataSet<Empty> clusterInit = RemoteDataSet.createCluster(subset, RemoteDataSet.defaultDatasetIndex);
                IDataSet<ITable> table = this.loadTable(clusterInit, desc);
                this.cloudFlights.put(i, table);
                SummarySketch sk = new SummarySketch();
                TableSummary tableSummary = table.blockingSketch(sk);
                assert tableSummary != null;
                if (tableSummary.rowCount == 0)
                    throw new RuntimeException("No file data loaded");
            }
        }
    }

    private IDataSet<ITable> loadTable(IDataSet<Empty> start, FileSetDescription desc) {
        IMap<Empty, List<IFileReference>> finder = new FindFilesMap(desc);
        IDataSet<IFileReference> found = start.blockingFlatMap(finder);
        IMap<IFileReference, ITable> loader = new LoadFilesMap();
        return found.blockingMap(loader);
    }

    enum Dataset {
        Local,
        DB,
        Cloud;

        @Override
        public String toString() {
            switch (this) {
                case Local:
                    return "Local";
                case DB:
                    return "DB";
                case Cloud:
                    return "Cloud";
                default:
                    throw new RuntimeException("Unexpected dataset");
            }
        }
    }

    static class ExperimentConfig {
        boolean useRawData;
        boolean usePostProcessing;
        Dataset dataset;
        int machines = 1;

        public String toString() {
            String result = "";
            result += this.dataset.toString();
            result += this.useRawData ? " raw" : " quantized";
            result += this.usePostProcessing ? " noised" : "";
            result += "," + this.machines;
            return result;
        }
    }

    static class ColumnConfig {
        @Nullable
        ColumnQuantization quantization;
        IHistogramBuckets buckets;
        IntervalDecomposition decomposition;
    }

    private ColumnConfig getColumnConfig(ColumnDescription col, ExperimentConfig conf) {
        ColumnConfig result = new ColumnConfig();
        PrivacySchema ps = this.flightsWrapper.getPrivacySchema();
        ColumnQuantization q = ps.quantization(col.name);
        if (conf.useRawData)
            result.quantization = null;
        else
            result.quantization = q;

        if (col.kind.isNumeric() || col.kind == ContentsKind.Date) {
            DoubleColumnQuantization dq = (DoubleColumnQuantization)q;
            assert dq != null;
            DoubleHistogramBuckets b = new DoubleHistogramBuckets(dq.globalMin, dq.globalMax, buckets);
            result.buckets = b;
            result.decomposition = new NumericIntervalDecomposition(dq, b);
        } else if (col.kind.isString()) {
            StringColumnQuantization sq = (StringColumnQuantization)q;
            assert sq != null;
            StringHistogramBuckets b = new StringHistogramBuckets(sq.leftBoundaries);
            result.buckets = b;
            result.decomposition =  new StringIntervalDecomposition(sq, b);
        } else {
            throw new RuntimeException("Column type unsupported in benchmark");
        }
        return result;
    }

    private void benchmarkHeatmap(ExperimentConfig conf, ColumnDescription col0, ColumnDescription col1) {
        IDataSet<ITable> table = conf.dataset == Dataset.Cloud ? Converters.checkNull(this.cloudFlights).get(conf.machines) : this.flights;
        Converters.checkNull(table);

        Function<Heatmap, PrivateHeatmapFactory> postprocess = x -> null;
<<<<<<< HEAD
        IntervalDecomposition d0;
        IntervalDecomposition d1;

        ColumnQuantization q0 = null;
        ColumnQuantization q1 = null;
        if (!conf.useRawData) {
            PrivacySchema ps = this.flightsWrapper.getPrivacySchema();
            q0 = ps.quantization(col0.name);
            q1 = ps.quantization(col1.name);
            double epsilon = ps.epsilon(col0.name, col1.name);
            assert q0 != null;
            assert q1 != null;
            Pair<IHistogramBuckets, IntervalDecomposition> p0 = getDecomposition(col0, q0);
            Pair<IHistogramBuckets, IntervalDecomposition> p1 = getDecomposition(col1, q1);
            buckDes0 = p0.first;
            d0 = p0.second;
            buckDes1 = p1.first;
            d1 = p1.second;
            if (conf.usePostProcessing)
                postprocess = x -> new PrivateHeatmapFactory(ps.getColumnIndex(col0.name, col1.name),
                        d0, d1, x, epsilon, this.flightsWrapper.laplace);
        }
=======

        PrivacySchema ps = this.flightsWrapper.getPrivacySchema();
        double epsilon = ps.epsilon(col0.name, col1.name);
        ColumnConfig c0 = this.getColumnConfig(col0, conf);
        ColumnConfig c1 = this.getColumnConfig(col1, conf);
        if (conf.usePostProcessing)
            postprocess = x -> new PrivateHeatmapFactory(
                    c0.decomposition, c1.decomposition, x, epsilon, this.flightsWrapper.laplace);
>>>>>>> 9ec34793

        assert this.ontimeSchema != null;
        String bench = "Heatmap," + col0.name + "+" + col1.name + "," + conf.toString();
        Runnable r;
        Function<Heatmap, PrivateHeatmapFactory> finalPostprocess = postprocess;
        if (conf.dataset == Dataset.DB) {
            r = () -> {
                Heatmap h = this.database.heatmap(col0, col1,
                    c0.buckets, c1.buckets, null, c0.quantization, c1.quantization);
                finalPostprocess.apply(h);
            };
            runNTimes(r, runCount, bench);
        } else {
            ISketch<ITable, Heatmap> hsk = new HeatmapSketch(
                    c0.buckets, c1.buckets, col0.name, col1.name, 1.0, 0, c0.quantization, c1.quantization);
            r = () -> finalPostprocess.apply(table.blockingSketch(hsk));
        }
        quiet = true;
        runNTimes(r, 2, bench);  // warm up jit
        quiet = false;
        runNTimes(r, runCount, bench);
    }

    private void benchmarkHistogram(ExperimentConfig conf, ColumnDescription col) {
        IDataSet<ITable> table = conf.dataset == Dataset.Cloud ?
                Converters.checkNull(this.cloudFlights).get(conf.machines) : this.flights;
        Converters.checkNull(table);

        Function<Histogram, PrivateHistogram> postprocess = x -> null;
<<<<<<< HEAD
        ColumnQuantization q = null;
        if (!conf.useRawData) {
            PrivacySchema ps = this.flightsWrapper.getPrivacySchema();
            q = ps.quantization(col.name);
            double epsilon = ps.epsilon(col.name);
            assert q != null;
            IntervalDecomposition d;
            Pair<IHistogramBuckets, IntervalDecomposition> p = getDecomposition(col, q);
            buckDes = p.first;
            d = p.second;
            if (conf.usePostProcessing)
                postprocess = x -> new PrivateHistogram(ps.getColumnIndex(col.name),
                        d, x, epsilon, false, this.flightsWrapper.laplace);
        }
=======
        PrivacySchema ps = this.flightsWrapper.getPrivacySchema();
        ColumnConfig c = this.getColumnConfig(col, conf);
        double epsilon = ps.epsilon(col.name);
        if (conf.usePostProcessing)
            postprocess = x -> new PrivateHistogram(c.decomposition, x, epsilon, false, this.flightsWrapper.laplace);
>>>>>>> 9ec34793

        assert this.ontimeSchema != null;
        String bench = "Histogram," + col.name + "," + conf.toString();
        Runnable r;
        Function<Histogram, PrivateHistogram> finalPostprocess = postprocess;
        if (conf.dataset == Dataset.DB) {
            r = () -> {
                Histogram histo = this.database.histogram(
                    col, c.buckets, null, c.quantization, 0);
                finalPostprocess.apply(histo);
            };
            runNTimes(r, runCount, bench);
        } else {
            ISketch<ITable, Histogram> hsk = new HistogramSketch(
                c.buckets, col.name, 1.0, 0, c.quantization);
            r = () -> finalPostprocess.apply(table.blockingSketch(hsk));
        }
        quiet = true;
        runNTimes(r, 2, bench);  // warm up jit
        quiet = false;
        runNTimes(r, runCount, bench);
    }

    public void run(HashSet<String> datasets) {
        assert this.ontimeSchema != null;
        ExperimentConfig conf = new ExperimentConfig();
        System.out.println("Measurement,Column(s),Type,Machines,Iteration,Time (ms)");
        for (Dataset d: Arrays.asList(Dataset.Cloud, Dataset.Local, Dataset.DB)) {
            if (!datasets.contains(d.toString()))
                continue;

            conf.dataset = d;
            List<Integer> machines = new ArrayList<Integer>();
            if (d.equals(Dataset.Cloud)) {
                assert this.cloudFlights != null;
                machines.addAll(this.cloudFlights.keySet());
            } else {
                machines.add(1);
            }
            for (int m: machines) {
                conf.machines = m;
                List<ColumnDescription> cols = this.ontimeSchema.getColumnDescriptions();
                for (ColumnDescription col : cols) {
                    conf.useRawData = true;
                    conf.usePostProcessing = false;
                    this.benchmarkHistogram(conf, col);
                    conf.useRawData = false;
                    this.benchmarkHistogram(conf, col);
                    conf.usePostProcessing = true;
                    this.benchmarkHistogram(conf, col);
                }
                for (int i = 0; i < cols.size() - 1; i++) {
                    ColumnDescription col0 = cols.get(i);
                    ColumnDescription col1 = cols.get(i + 1);
                    conf.useRawData = true;
                    conf.usePostProcessing = false;
                    this.benchmarkHeatmap(conf, col0, col1);
                    conf.useRawData = false;
                    this.benchmarkHeatmap(conf, col0, col1);
                    conf.usePostProcessing = true;
                    this.benchmarkHeatmap(conf, col0, col1);
                }
            }
        }
    }

    public static void main(String[] args) throws SQLException, IOException {
        HillviewLogger.instance.setLogLevel(Level.WARNING);
        HashSet<String> datasets = new HashSet<String>(Arrays.asList(args));
        DPPerfBenchmarks bench = new DPPerfBenchmarks(datasets);
        bench.run(datasets);
    }
}<|MERGE_RESOLUTION|>--- conflicted
+++ resolved
@@ -244,39 +244,14 @@
         Converters.checkNull(table);
 
         Function<Heatmap, PrivateHeatmapFactory> postprocess = x -> null;
-<<<<<<< HEAD
-        IntervalDecomposition d0;
-        IntervalDecomposition d1;
-
-        ColumnQuantization q0 = null;
-        ColumnQuantization q1 = null;
-        if (!conf.useRawData) {
-            PrivacySchema ps = this.flightsWrapper.getPrivacySchema();
-            q0 = ps.quantization(col0.name);
-            q1 = ps.quantization(col1.name);
-            double epsilon = ps.epsilon(col0.name, col1.name);
-            assert q0 != null;
-            assert q1 != null;
-            Pair<IHistogramBuckets, IntervalDecomposition> p0 = getDecomposition(col0, q0);
-            Pair<IHistogramBuckets, IntervalDecomposition> p1 = getDecomposition(col1, q1);
-            buckDes0 = p0.first;
-            d0 = p0.second;
-            buckDes1 = p1.first;
-            d1 = p1.second;
-            if (conf.usePostProcessing)
-                postprocess = x -> new PrivateHeatmapFactory(ps.getColumnIndex(col0.name, col1.name),
-                        d0, d1, x, epsilon, this.flightsWrapper.laplace);
-        }
-=======
 
         PrivacySchema ps = this.flightsWrapper.getPrivacySchema();
         double epsilon = ps.epsilon(col0.name, col1.name);
         ColumnConfig c0 = this.getColumnConfig(col0, conf);
         ColumnConfig c1 = this.getColumnConfig(col1, conf);
         if (conf.usePostProcessing)
-            postprocess = x -> new PrivateHeatmapFactory(
+            postprocess = x -> new PrivateHeatmapFactory(ps.getColumnIndex(col0.name, col1.name),
                     c0.decomposition, c1.decomposition, x, epsilon, this.flightsWrapper.laplace);
->>>>>>> 9ec34793
 
         assert this.ontimeSchema != null;
         String bench = "Heatmap," + col0.name + "+" + col1.name + "," + conf.toString();
@@ -306,28 +281,13 @@
         Converters.checkNull(table);
 
         Function<Histogram, PrivateHistogram> postprocess = x -> null;
-<<<<<<< HEAD
-        ColumnQuantization q = null;
-        if (!conf.useRawData) {
-            PrivacySchema ps = this.flightsWrapper.getPrivacySchema();
-            q = ps.quantization(col.name);
-            double epsilon = ps.epsilon(col.name);
-            assert q != null;
-            IntervalDecomposition d;
-            Pair<IHistogramBuckets, IntervalDecomposition> p = getDecomposition(col, q);
-            buckDes = p.first;
-            d = p.second;
-            if (conf.usePostProcessing)
-                postprocess = x -> new PrivateHistogram(ps.getColumnIndex(col.name),
-                        d, x, epsilon, false, this.flightsWrapper.laplace);
-        }
-=======
+
         PrivacySchema ps = this.flightsWrapper.getPrivacySchema();
         ColumnConfig c = this.getColumnConfig(col, conf);
         double epsilon = ps.epsilon(col.name);
         if (conf.usePostProcessing)
-            postprocess = x -> new PrivateHistogram(c.decomposition, x, epsilon, false, this.flightsWrapper.laplace);
->>>>>>> 9ec34793
+            postprocess = x -> new PrivateHistogram(ps.getColumnIndex(col.name),
+                    c.decomposition, x, epsilon, false, this.flightsWrapper.laplace);
 
         assert this.ontimeSchema != null;
         String bench = "Histogram," + col.name + "," + conf.toString();
