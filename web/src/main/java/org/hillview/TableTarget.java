/*
 * Copyright (c) 2017 VMWare Inc. All Rights Reserved.
 * SPDX-License-Identifier: Apache-2.0
 *
 * Licensed under the Apache License, Version 2.0 (the "License");
 *  you may not use this file except in compliance with the License.
 *  You may obtain a copy of the License at
 *
 *       http://www.apache.org/licenses/LICENSE-2.0
 *
 *  Unless required by applicable law or agreed to in writing, software
 *  distributed under the License is distributed on an "AS IS" BASIS,
 *  WITHOUT WARRANTIES OR CONDITIONS OF ANY KIND, either express or implied.
 *  See the License for the specific language governing permissions and
 *  limitations under the License.
 */

package org.hillview;

import org.hillview.dataset.ConcurrentSketch;
import org.hillview.dataset.TripleSketch;
import org.hillview.dataset.api.IDataSet;
import org.hillview.dataset.api.IJson;
import org.hillview.dataset.api.Pair;
import org.hillview.maps.FilterMap;
import org.hillview.maps.LinearProjectionMap;
import org.hillview.sketches.*;
import org.hillview.table.*;
import org.hillview.table.api.IStringConverter;
import org.hillview.table.api.ITable;
import org.hillview.utils.Converters;
import org.hillview.utils.LinAlg;
import org.jblas.DoubleMatrix;

import javax.annotation.Nullable;
import javax.websocket.Session;
import java.util.ArrayList;
import java.util.Arrays;
import java.util.List;
import java.util.function.Function;

@SuppressWarnings("CanBeFinal")
public final class TableTarget extends RpcTarget {
    private final IDataSet<ITable> table;
    TableTarget(IDataSet<ITable> table) {
        this.table = table;
    }

    @HillviewRpc
    void getSchema(RpcRequest request, Session session) {
        SummarySketch ss = new SummarySketch();
        this.runSketch(this.table, ss, request, session);
    }

    static class NextKArgs {
        final RecordOrder order = new RecordOrder();
        @Nullable
        Object[] firstRow;
        int rowsOnScreen;
    }

    @HillviewRpc
    void getNextK(RpcRequest request, Session session) {
        NextKArgs nextKArgs = request.parseArgs(NextKArgs.class);
        RowSnapshot rs = null;
        if (nextKArgs.firstRow != null) {
            Schema schema = nextKArgs.order.toSchema();
            rs = RowSnapshot.parse(schema, nextKArgs.firstRow);
        }
        NextKSketch nk = new NextKSketch(nextKArgs.order, rs, nextKArgs.rowsOnScreen);
        this.runSketch(this.table, nk, request, session);
    }

    @HillviewRpc
    void uniqueStrings(RpcRequest request, Session session) {
        String[] columnNames = request.parseArgs(String[].class);
        DistinctStringsSketch sk = new DistinctStringsSketch(0, columnNames);
        this.runCompleteSketch(this.table, sk, e->e, request, session);
    }

    @HillviewRpc
    void histogram(RpcRequest request, Session session) {
        ColumnAndRange info = request.parseArgs(ColumnAndRange.class);
        int cdfBucketCount = info.cdfBucketCount;
        if (info.min >= info.max) {
            cdfBucketCount = 1;
            info.bucketCount = 1;
        }
        IStringConverter converter = null;
        if (info.bucketBoundaries != null)
            converter = new SortedStringsConverter(
                    info.bucketBoundaries, (int)Math.ceil(info.min), (int)Math.floor(info.max));
        BucketsDescriptionEqSize cdfBuckets = new BucketsDescriptionEqSize(info.min, info.max, cdfBucketCount);
        HistogramSketch cdf = new HistogramSketch(cdfBuckets, info.columnName, converter);
        ColumnAndRange.HistogramParts parts = info.prepare();
        ConcurrentSketch<ITable, Histogram, Histogram> csk =
                new ConcurrentSketch<ITable, Histogram, Histogram>(cdf, parts.sketch);
        this.runSketch(this.table, csk, request, session);
    }

    @HillviewRpc
    void heatMap(RpcRequest request, Session session) {
        ColPair info = request.parseArgs(ColPair.class);
        ColumnAndRange.HistogramParts h1 = Converters.checkNull(info.first).prepare();
        ColumnAndRange.HistogramParts h2 = Converters.checkNull(info.second).prepare();

        HeatMapSketch sk = new HeatMapSketch(h1.buckets, h2.buckets, h1.converter, h2.converter,
                info.first.columnName, info.second.columnName);
        this.runSketch(this.table, sk, request, session);
    }

    @HillviewRpc
    void heatMap3D(RpcRequest request, Session session) {
        ColTriple info = request.parseArgs(ColTriple.class);
        ColumnAndRange.HistogramParts h1 = Converters.checkNull(info.first).prepare();
        ColumnAndRange.HistogramParts h2 = Converters.checkNull(info.second).prepare();
        ColumnAndRange.HistogramParts h3 = Converters.checkNull(info.third).prepare();

        HeatMap3DSketch sk = new HeatMap3DSketch(h1.buckets, h2.buckets, h3.buckets, h1.converter, h2.converter, h3.converter,
                info.first.columnName, info.second.columnName, info.third.columnName);
        this.runSketch(this.table, sk, request, session);
    }

    @HillviewRpc
    void histogram2D(RpcRequest request, Session session) {
        ColPair info = request.parseArgs(ColPair.class);
        ColumnAndRange.HistogramParts h1 = Converters.checkNull(info.first).prepare();
        ColumnAndRange.HistogramParts h2 = Converters.checkNull(info.second).prepare();
        HeatMapSketch sketch = new HeatMapSketch(h1.buckets, h2.buckets, h1.converter, h2.converter,
                info.first.columnName, info.second.columnName);

        int width = info.first.cdfBucketCount;
        if (info.first.min >= info.first.max)
            width = 1;
        BucketsDescriptionEqSize cdfBuckets =
                new BucketsDescriptionEqSize(info.first.min, info.first.max, width);
        HistogramSketch cdf = new HistogramSketch(cdfBuckets, info.first.columnName, null);

        ConcurrentSketch<ITable, Histogram, HeatMap> csk =
                new ConcurrentSketch<ITable, Histogram, HeatMap>(cdf, sketch);
        this.runSketch(this.table, csk, request, session);
    }

    static class RangeInfo {
        String columnName = "";
        // The following are only used for categorical columns
        @Nullable
<<<<<<< HEAD
        String[] allNames;

        @Nullable
        IStringConverter getConverter() {
            if (this.allNames == null)
=======
        String firstValue;
        @Nullable
        String lastValue;
        @Nullable
        String[] values;
        @Nullable
        IStringConverter getConverter() {
            if (this.values != null)
                return new SortedStringsConverter(this.values, 0, this.values.length - 1);
            if (this.firstValue == null)
>>>>>>> b2132322
                return null;
            return new SortedStringsConverter(this.allNames);
        }
    }

    @HillviewRpc
    void range(RpcRequest request, Session session) {
        RangeInfo info = request.parseArgs(RangeInfo.class);
        BasicColStatSketch sk = new BasicColStatSketch(info.columnName, info.getConverter(), 0, 1.0);
        this.runSketch(this.table, sk, request, session);
    }

    @HillviewRpc
    void range2D(RpcRequest request, Session session) {
        RangeInfo[] cols = request.parseArgs(RangeInfo[].class);
        if (cols.length != 2)
            throw new RuntimeException("Expected 2 RangeInfo objects, got " + cols.length);
        BasicColStatSketch sk1 = new BasicColStatSketch(cols[0].columnName, cols[0].getConverter(), 0, 1.0);
        BasicColStatSketch sk2 = new BasicColStatSketch(cols[1].columnName, cols[1].getConverter(), 0, 1.0);
        ConcurrentSketch<ITable, BasicColStats, BasicColStats> csk =
                new ConcurrentSketch<ITable, BasicColStats, BasicColStats>(sk1, sk2);
        this.runSketch(this.table, csk, request, session);
    }

    @HillviewRpc
    void range3D(RpcRequest request, Session session) {
        RangeInfo[] cols = request.parseArgs(RangeInfo[].class);
        if (cols.length != 3)
            throw new RuntimeException("Expected 3 RangeInfo objects, got " + cols.length);
        BasicColStatSketch sk1 = new BasicColStatSketch(cols[0].columnName, cols[0].getConverter(), 0, 1.0);
        BasicColStatSketch sk2 = new BasicColStatSketch(cols[1].columnName, cols[1].getConverter(), 0, 1.0);
        BasicColStatSketch sk3 = new BasicColStatSketch(cols[2].columnName, cols[2].getConverter(), 0, 1.0);
        TripleSketch<ITable, BasicColStats, BasicColStats, BasicColStats> tsk =
                new TripleSketch<ITable, BasicColStats, BasicColStats, BasicColStats>(sk1, sk2, sk3);
        this.runSketch(this.table, tsk, request, session);
    }

    @HillviewRpc
    void filterEquality(RpcRequest request, Session session) {
        EqualityFilterDescription info = request.parseArgs(EqualityFilterDescription.class);
        String colName = info.columnDescription.name;
        Object compareValue;

        switch (info.columnDescription.kind) {
            case String:
            case Json:
            case Category:
                compareValue = info.compareValue;
                break;
            case Integer:
                compareValue = Integer.parseInt(info.compareValue);
                break;
            case Date:
            case Double:
            case Duration:
                compareValue = Double.parseDouble(info.compareValue);
                break;
            default:
                throw new RuntimeException("Unhandled column kind " + info.columnDescription.kind);
        }

        EqualityFilter equalityFilter = new EqualityFilter(colName, compareValue, info.complement);
        FilterMap filterMap = new FilterMap(equalityFilter);
        this.runMap(this.table, filterMap, TableTarget::new, request, session);
    }

    @HillviewRpc
    void filterRange(RpcRequest request, Session session) {
        RangeFilterDescription info = request.parseArgs(RangeFilterDescription.class);
        RangeFilter filter = new RangeFilter(info);
        FilterMap fm = new FilterMap(filter);
        this.runMap(this.table, fm, TableTarget::new, request, session);
    }

    @HillviewRpc
    void filter2DRange(RpcRequest request, Session session) {
        RangeFilterPair info = request.parseArgs(RangeFilterPair.class);
        Range2DFilter filter = new Range2DFilter(info);
        FilterMap fm = new FilterMap(filter);
        this.runMap(this.table, fm, TableTarget::new, request, session);
    }

    static class CorrelationMatrixRequest {
        @Nullable
        String[] columnNames;
    }

    @HillviewRpc
    void correlationMatrix(RpcRequest request, Session session) {
        CorrelationMatrixRequest pcaReq = request.parseArgs(CorrelationMatrixRequest.class);
        List<String> colNames = Arrays.asList(Converters.checkNull(pcaReq.columnNames));
        FullCorrelationSketch sketch = new FullCorrelationSketch(colNames);
        this.runCompleteSketch(this.table, sketch, CorrelationMatrixTarget::new, request, session);
    }

    static class ProjectToEigenVectorsInfo {
        String id = "";
        int numComponents;
    }

    @HillviewRpc
    void projectToEigenVectors(RpcRequest request, Session session) {
        ProjectToEigenVectorsInfo info = request.parseArgs(ProjectToEigenVectorsInfo.class);
        RpcTarget target = RpcObjectManager.instance.getObject(info.id);
        CorrelationMatrixTarget cmt = (CorrelationMatrixTarget) target;
        CorrMatrix cm = cmt.corrMatrix;
        DoubleMatrix[] mats = LinAlg.eigenVectorsVarianceExplained(new DoubleMatrix(cm.getCorrelationMatrix()), info.numComponents);
        DoubleMatrix projectionMatrix = mats[0];
        DoubleMatrix varianceExplained = mats[1];
        List<String> newColNames = new ArrayList<String>();
        for (int i = 0; i < projectionMatrix.rows; i++) {
            int perc = (int) Math.round(varianceExplained.get(i) * 100);
            newColNames.add(String.format("PCA%d (%d%%)", i, perc));
        }
        LinearProjectionMap lpm = new LinearProjectionMap(cm.columnNames, projectionMatrix, newColNames, null);
        this.runMap(this.table, lpm, TableTarget::new, request, session);
    }

    static class QuantileInfo {
        int precision;
        double position;
        long tableSize;
        RecordOrder order = new RecordOrder();
    }

    @HillviewRpc
    void quantile(RpcRequest request, Session session) {
        QuantileInfo info = request.parseArgs(QuantileInfo.class);
        SampleQuantileSketch sk = new SampleQuantileSketch(info.order, info.precision, info.tableSize);
        Function<SampleList, RowSnapshot> getRow = ql -> ql.getRow(info.position);
        this.runCompleteSketch(this.table, sk, getRow, request, session);
    }

    static class HeavyHittersInfo {
        @Nullable
        Schema columns;
        double amount;
    }

    @HillviewRpc
    void heavyHitters(RpcRequest request, Session session) {
        HeavyHittersInfo info = request.parseArgs(HeavyHittersInfo.class);
        Converters.checkNull(info);
        FreqKSketch sk = new FreqKSketch(
                Converters.checkNull(info.columns), (int)Math.ceil(100 / info.amount));
        this.runCompleteSketch(this.table, sk, HeavyHittersTarget::new, request, session);
    }

    static class HeavyHittersFilterInfo {
        String hittersId = "";
        @Nullable
        Schema schema;
    }

<<<<<<< HEAD
    private HeavyHittersTarget getHHI(FreqKList fkList) {
=======
    public static class TopList implements IJson {
        NextKList top;
        String heavyHittersId;
    }

    public TopList getLists(FreqKList fkList, Schema schema) {
>>>>>>> b2132322
        fkList.filter();
        Pair<List<RowSnapshot>, List<Integer>> pair = fkList.getTop(10);
        TopList tl = new TopList();
        tl.top = new NextKList(new SmallTable(schema, pair.first), pair.second, 0, fkList.totalRows);
        tl.heavyHittersId = new HeavyHittersTarget(fkList).objectId;
        return tl;
    }

    @HillviewRpc
    void checkHeavy(RpcRequest request, Session session) {
        HeavyHittersFilterInfo hhi = request.parseArgs(HeavyHittersFilterInfo.class);
        RpcTarget target = RpcObjectManager.instance.getObject(hhi.hittersId);
        HeavyHittersTarget hht = (HeavyHittersTarget)target;
<<<<<<< HEAD
        ExactFreqSketch efSketch = new ExactFreqSketch(
                Converters.checkNull(hhi.schema), hht.heavyHitters);
        this.runCompleteSketch(this.table, efSketch, this::getHHI, request, session);
=======
        ExactFreqSketch efSketch = new ExactFreqSketch(hhi.schema, hht.heavyHitters);
        this.runCompleteSketch(this.table, efSketch, x -> this.getLists(x, hhi.schema), request, session);
>>>>>>> b2132322
    }

    @HillviewRpc
    void filterHeavy(RpcRequest request, Session session) {
        HeavyHittersFilterInfo hhi = request.parseArgs(HeavyHittersFilterInfo.class);
        RpcTarget target = RpcObjectManager.instance.getObject(hhi.hittersId);
        HeavyHittersTarget hht = (HeavyHittersTarget)target;
        TableFilter filter = hht.heavyHitters.heavyFilter(Converters.checkNull(hhi.schema));
        FilterMap fm = new FilterMap(filter);
        this.runMap(this.table, fm, TableTarget::new, request, session);
    }

    @Override
    public String toString() {
        return "TableTarget object, " + super.toString();
    }

    @HillviewRpc
    void zip(RpcRequest request, Session session) {
        String otherId = request.parseArgs(String.class);
        RpcTarget otherObj = RpcObjectManager.instance.getObject(otherId);
        TableTarget otherTable = (TableTarget)otherObj;
        this.runZip(this.table, otherTable.table, TablePairTarget::new, request, session);
    }
}<|MERGE_RESOLUTION|>--- conflicted
+++ resolved
@@ -145,24 +145,11 @@
         String columnName = "";
         // The following are only used for categorical columns
         @Nullable
-<<<<<<< HEAD
         String[] allNames;
 
         @Nullable
         IStringConverter getConverter() {
             if (this.allNames == null)
-=======
-        String firstValue;
-        @Nullable
-        String lastValue;
-        @Nullable
-        String[] values;
-        @Nullable
-        IStringConverter getConverter() {
-            if (this.values != null)
-                return new SortedStringsConverter(this.values, 0, this.values.length - 1);
-            if (this.firstValue == null)
->>>>>>> b2132322
                 return null;
             return new SortedStringsConverter(this.allNames);
         }
@@ -317,21 +304,19 @@
         Schema schema;
     }
 
-<<<<<<< HEAD
-    private HeavyHittersTarget getHHI(FreqKList fkList) {
-=======
     public static class TopList implements IJson {
+        @Nullable
         NextKList top;
-        String heavyHittersId;
-    }
-
-    public TopList getLists(FreqKList fkList, Schema schema) {
->>>>>>> b2132322
+        String heavyHittersId = "";
+    }
+
+    private TopList getLists(FreqKList fkList, Schema schema) {
         fkList.filter();
         Pair<List<RowSnapshot>, List<Integer>> pair = fkList.getTop(10);
         TopList tl = new TopList();
-        tl.top = new NextKList(new SmallTable(schema, pair.first), pair.second, 0, fkList.totalRows);
-        tl.heavyHittersId = new HeavyHittersTarget(fkList).objectId;
+        SmallTable tbl = new SmallTable(schema, Converters.checkNull(pair.first));
+        tl.top = new NextKList(tbl, Converters.checkNull(pair.second), 0, fkList.totalRows);
+        tl.heavyHittersId = Converters.checkNull(new HeavyHittersTarget(fkList).objectId);
         return tl;
     }
 
@@ -340,14 +325,8 @@
         HeavyHittersFilterInfo hhi = request.parseArgs(HeavyHittersFilterInfo.class);
         RpcTarget target = RpcObjectManager.instance.getObject(hhi.hittersId);
         HeavyHittersTarget hht = (HeavyHittersTarget)target;
-<<<<<<< HEAD
-        ExactFreqSketch efSketch = new ExactFreqSketch(
-                Converters.checkNull(hhi.schema), hht.heavyHitters);
-        this.runCompleteSketch(this.table, efSketch, this::getHHI, request, session);
-=======
-        ExactFreqSketch efSketch = new ExactFreqSketch(hhi.schema, hht.heavyHitters);
+        ExactFreqSketch efSketch = new ExactFreqSketch(Converters.checkNull(hhi.schema), hht.heavyHitters);
         this.runCompleteSketch(this.table, efSketch, x -> this.getLists(x, hhi.schema), request, session);
->>>>>>> b2132322
     }
 
     @HillviewRpc
