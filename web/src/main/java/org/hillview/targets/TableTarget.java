--- conflicted
+++ resolved
@@ -61,7 +61,7 @@
         @Nullable
         Object[] firstRow;
         @Nullable
-        String[] columnsNoValue;
+        String[] columnsMinimumValue;
         int rowsOnScreen;
         @Nullable
         AggregateDescription[] aggregates;
@@ -69,17 +69,17 @@
 
     @Nullable
     static RowSnapshot asRowSnapshot(
-            @Nullable Object[] data, RecordOrder order, @Nullable String[] columnsNoValue) {
+            @Nullable Object[] data, RecordOrder order, @Nullable String[] columnsMinimumValue) {
         if (data == null) return null;
         Schema schema = order.toSchema();
-        return RowSnapshot.parseJson(schema, data, columnsNoValue);
+        return RowSnapshot.parseJson(schema, data, columnsMinimumValue);
     }
 
     @HillviewRpc
     public void getNextK(RpcRequest request, RpcRequestContext context) {
         NextKArgs nextKArgs = request.parseArgs(NextKArgs.class);
         RowSnapshot rs = TableTarget.asRowSnapshot(
-                nextKArgs.firstRow, nextKArgs.order, nextKArgs.columnsNoValue);
+                nextKArgs.firstRow, nextKArgs.order, nextKArgs.columnsMinimumValue);
         NextKSketch nk = new NextKSketch(nextKArgs.order, AggregateDescription.getAggregates(nextKArgs.aggregates),
                 rs, nextKArgs.rowsOnScreen);
         NextKSketchAggregate nka = new NextKSketchAggregate(nk, nextKArgs.aggregates);
@@ -97,34 +97,6 @@
         RenameArgs args = request.parseArgs(RenameArgs.class);
         RenameColumnMap map = new RenameColumnMap(args.fromName, args.toName);
         this.runMap(this.table, map, (d, c) -> new TableTarget(d, c, this.metadataDirectory), request, context);
-    }
-
-    static class LogFragmentArgs {
-        Schema schema = new Schema();
-        @Nullable
-        Object[] row;
-        @Nullable
-        Schema rowSchema;
-        int count;
-        int start;
-    }
-
-    @HillviewRpc
-    public void getLogFragment(RpcRequest request, RpcRequestContext context) {
-        LogFragmentArgs args = request.parseArgs(LogFragmentArgs.class);
-        RowSnapshot row = null;
-        if (args.row != null) {
-            assert args.rowSchema != null;
-            row = RowSnapshot.parseJson(args.rowSchema, args.row, null);
-        }
-        LogFragmentSketch lfs = new LogFragmentSketch(
-<<<<<<< HEAD
-                args.schema, row, args.rowSchema, args.count);
-        this.runCompleteSketch(this.table, lfs, request, context);
-=======
-                args.schema, row, args.rowSchema, args.start, args.count);
-        this.runCompleteSketch(this.table, lfs, (e, c) -> e, request, context);
->>>>>>> b0b10a36
     }
 
     @HillviewRpc
@@ -151,20 +123,6 @@
         this.runCompleteSketch(this.table, post, request, context);
     }
 
-    static class ContainsArgs {
-        RecordOrder order = new RecordOrder();
-        @Nullable
-        Object[] row;
-    }
-
-    @HillviewRpc
-    public void contains(RpcRequest request, RpcRequestContext context) {
-        ContainsArgs args = request.parseArgs(ContainsArgs.class);
-        RowSnapshot row = TableTarget.asRowSnapshot(args.row, args.order, null);
-        ContainsMap map = new ContainsMap(args.order.toSchema(), Converters.checkNull(row));
-        this.runMap(this.table, map, (d, c) -> new TableTarget(d, c, this.metadataDirectory), request, context);
-    }
-
     static class FindArgs {
         @Nullable
         RecordOrder order;
@@ -180,9 +138,7 @@
         Converters.checkNull(args.order);
         Converters.checkNull(args.stringFilterDescription);
         RowSnapshot rs = TableTarget.asRowSnapshot(args.topRow, args.order, null);
-<<<<<<< HEAD
-        FindSketch sk = new FindSketch(args.stringFilterDescription, rs, args.order,
-                args.excludeTopRow, args.next);
+        FindSketch sk = new FindSketch(args.stringFilterDescription, rs, args.order);
         this.runCompleteSketch(this.table, sk, request, context);
     }
 
@@ -195,10 +151,6 @@
         PolygonSet ps = new PolygonSet(geoInfo.geoFile);
         JsonInString result = geoInfo.createJSON(ps);
         this.returnResult(result, request, context);
-=======
-        FindSketch sk = new FindSketch(args.stringFilterDescription, rs, args.order);
-        this.runCompleteSketch(this.table, sk, (e, c) -> e, request, context);
->>>>>>> b0b10a36
     }
 
     static class SaveAsArgs {
