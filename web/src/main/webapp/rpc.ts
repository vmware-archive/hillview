--- conflicted
+++ resolved
@@ -20,11 +20,11 @@
 import Rx = require('rx');
 import Observer = Rx.Observer;
 import Observable = Rx.Observable;
+import d3 = require('d3');
 import {ErrorReporter, ConsoleErrorReporter} from "./errReporter";
 import {ProgressBar, FullPage} from "./ui";
 import {PartialResult, ICancellable, EnumIterators, RpcReply} from "./util";
 import {TopSubMenu} from "./menu";
-import d3 = require('d3');
 
 // path in server url for rpc web sockets
 const RpcRequestPath = "rpc";
@@ -273,69 +273,4 @@
     public elapsedMilliseconds(): number {
         return d3.timeMillisecond.count(this.operation.startTime(), new Date());
     }
-<<<<<<< HEAD
-=======
-}
-
-// A zip receiver receives the result of a Zip operation on
-// two IDataSet<ITable> objects (an IDataSet<Pair<ITable, ITable>>,
-// and applies to the pair the specified set operation setOp.
-export class ZipReceiver extends Renderer<string> {
-    public remoteTablePairId: string;
-
-    public constructor(page: FullPage,
-                       operation: ICancellable,
-                       protected setOp: CombineOperators,
-                       // receiver constructs the renderer that is used to display
-                       // the result after combining
-                       protected receiver: (page: FullPage, operation: ICancellable) => Renderer<string>) {
-        super(page, operation, "zip");
-    }
-
-    onNext(value: PartialResult<string>): any {
-        super.onNext(value);
-        if (value.data != null)
-            this.remoteTablePairId = value.data;
-    }
-
-    onCompleted(): void {
-        super.finished();
-        if (this.remoteTablePairId == null)
-            return;
-
-        let remoteObj = new RemoteObject(this.remoteTablePairId);
-        let rr = remoteObj.createRpcRequest("setOperation", CombineOperators[this.setOp]);
-        let rec = this.receiver(this.page, rr);
-        rr.invoke(rec);
-    }
-}
-
-// This collector waits for an operation to finish and calls a callback when
-// the operation has completed.
-export class OnCompleteRenderer<T> extends Renderer<T> {
-    public data: T;
-
-    public constructor(
-        page: FullPage,
-        operation: ICancellable,
-        private callback: (data: T) => void,
-        name?: string
-    ) {
-        super(page, operation, name == null ? "CallbackCollector" : name);
-    }
-
-    onNext(value: PartialResult<T>): void {
-        super.onNext(value);
-        this.data = value.data;
-    }
-
-    onCompleted(): void {
-        super.onCompleted();
-        if (this.data == null) {
-            console.log("Did not receive result.");
-            return;
-        }
-        this.callback(this.data);
-    }
->>>>>>> b2132322
 }