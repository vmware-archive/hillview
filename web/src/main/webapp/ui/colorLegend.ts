/*
 * Copyright (c) 2017 VMware Inc. All Rights Reserved.
 * SPDX-License-Identifier: Apache-2.0
 *
 * Licensed under the Apache License, Version 2.0 (the "License");
 * you may not use this file except in compliance with the License.
 * You may obtain a copy of the License at
 *
 *    http://www.apache.org/licenses/LICENSE-2.0
 *
 * Unless required by applicable law or agreed to in writing, software
 * distributed under the License is distributed on an "AS IS" BASIS,
 * WITHOUT WARRANTIES OR CONDITIONS OF ANY KIND, either express or implied.
 * See the License for the specific language governing permissions and
 * limitations under the License.
 */

import {d3} from "./d3-modules"
import {IHtmlElement, Resolution, Size} from "./ui";
import {ContextMenu} from "./menu";

/**
 * Represents a map from the range 0-1 to colors.
 */
export class ColorMap {
    /**
     *  Suggested threshold for when a log-scale should be used.
     */
    public static logThreshold = 50;
    public logScale: boolean;

    public map: (x) => string = d3.interpolateWarm;

    constructor(public min = 0, public max = 1) {}

    public setLogScale(logScale: boolean) {
        this.logScale = logScale;
    }

    public apply(x: number) {
        if (this.logScale)
            return this.applyLog(x);
        else
            return this.applyLinear(x);
    }

    private applyLinear(x: number) {
        return this.map(x / this.max);
    }

    private applyLog(x: number) {
        return this.map(Math.log(x) / Math.log(this.max));
    }
}

/**
 * Displays a color map suitable for heatmaps.
 */
export class ColorLegend implements IHtmlElement {
    /* Static counter that increments to assign every ColorLegend object
       a unique ID for the gradient element. */
    private static nextUniqueId: number = 0;
    private uniqueId: number;
    private topLevel: HTMLElement;
    private gradient: any; // Element that contains the definitions for the colors in the color map

    private onColorMapChange: (ColorMap) => void; // Function that is called to update other elements when the color map changes.
    private contextMenu: ContextMenu;

    /**
     * Make a color legend for the given ColorMap with the specified parameters.
     * @param colorMap: ColorMap to make this legend for.
     * @param size: Size of the legend
     * @param barHeight: Height of the color bar rectangle.
     **/
    constructor(private colorMap: ColorMap,
                private size: Size = Resolution.legendSize,
                private barHeight = 16
    ) {
        this.uniqueId = ColorLegend.nextUniqueId++;
        this.topLevel = document.createElement("div");
        this.topLevel.classList.add("colorLegend");
    }

    public setColorMapChangeEventListener(listener: (ColorMap) => void) {
        this.onColorMapChange = listener;
        if (this.contextMenu == null)
            this.enableContextMenu();
    }

    /**
     * The context menu is added only when a colormap change event listener is set.
     */
    private enableContextMenu() {
        this.contextMenu = new ContextMenu(this.topLevel, [
            {
                text: "Cool",
                help: "Use a color palette with cool colors.",
                action: () => {
                    this.colorMap.map = d3.interpolateCool;
                    this.mapUpdated();
                }
            }, {
                text: "Warm",
                help: "Use a color palette with warm colors.",
                action: () => {
                    this.colorMap.map = d3.interpolateWarm;
                    this.mapUpdated();
                }
            }, {
                text: "Gray",
                help: "Use a grayscale color palette.",
                action: () => {
                    this.colorMap.map = (x: number) => `rgb(${Math.round(255 * (1 - x))}, ${Math.round(255 * (1 - x))}, ${Math.round(255 * (1 - x))})`;
                    this.mapUpdated();
                }
            }, {
                text: "Toggle log scale",
                help: "Switch between a linear and logarithmic scale on the colormap.",
                action: () => {
                    this.colorMap.setLogScale(!this.colorMap.logScale);
                    this.mapUpdated();
                }
            },
        ]);
    }

<<<<<<< HEAD
    private showContextMenu(e: MouseEvent) {
        /* Only show context menu if it is enabled. */
        if (this.contextMenu != null)
            this.contextMenu.show(e);
=======
    private showContextMenu(event: MouseEvent) {
        /* Only show context menu if it is enabled. */
        if (this.contextMenu != null){
            event.preventDefault();
            this.contextMenu.show(event);
        }
>>>>>>> 21c5280c
    }

    // Redraw the legend, and notify the listeners.
    private mapUpdated() {
        this.redraw();
        // Notify the onColorChange listener (redraw the elements with new colors)
        if (this.onColorMapChange != null)
            this.onColorMapChange(this.colorMap);
    }

    private base(): number {
        return this.colorMap.max > 10000 ? 10 : 2
    }

    private ticks(): number {
        return Math.min(this.colorMap.max, 10);
    }

    public getScale() {
        let scale;
        if (this.colorMap.logScale) {
            scale = d3.scaleLog()
                .base(this.base());
        } else
            scale = d3.scaleLinear();
        scale
            .domain([this.colorMap.min, this.colorMap.max])
            .range([0, this.size.width]);
        return scale;
    }

    public getAxis() {
        let scale = this.getScale();
        return d3.axisBottom(scale).ticks(this.ticks());
    }

    public redraw() {
        d3.select(this.topLevel).selectAll("svg").remove();
        let svg = d3.select(this.topLevel).append("svg")
            .attr("width", this.size.width)
            .attr("height", this.size.height);

        this.gradient = svg.append('defs')
            .append('linearGradient')
            .attr('id', `gradient${this.uniqueId}`)
            .attr('x1', '0%')
            .attr('y1', '0%')
            .attr('x2', '100%')
            .attr('y2', '0%')
            .attr('spreadMethod', 'pad');
        for (let i = 0; i <= 100; i += 4)
            this.gradient.append("stop")
                .attr("offset", i + "%")
                .attr("stop-color", this.colorMap.map(i / 100))
                .attr("stop-opacity", 1)

        let bar = svg.append("rect")
            .attr("x", 0)
            .attr("y", 0)
            .attr("width", this.size.width)
            .attr("height", this.barHeight)
            .style("fill", `url(#gradient${this.uniqueId})`);
<<<<<<< HEAD
        bar.on("contextmenu", () => this.showContextMenu(d3.event));
=======
        bar.on("contextmenu", () => {
            this.showContextMenu(d3.event);
        });
>>>>>>> 21c5280c

        let axisG = svg.append("g")
            .attr("transform", `translate(0, ${this.barHeight})`);

        let axis = this.getAxis();
        axisG.call(axis);
    }

    public getHTMLRepresentation() {
        return this.topLevel;
    }
}<|MERGE_RESOLUTION|>--- conflicted
+++ resolved
@@ -125,19 +125,12 @@
         ]);
     }
 
-<<<<<<< HEAD
-    private showContextMenu(e: MouseEvent) {
-        /* Only show context menu if it is enabled. */
-        if (this.contextMenu != null)
-            this.contextMenu.show(e);
-=======
     private showContextMenu(event: MouseEvent) {
         /* Only show context menu if it is enabled. */
         if (this.contextMenu != null){
             event.preventDefault();
             this.contextMenu.show(event);
         }
->>>>>>> 21c5280c
     }
 
     // Redraw the legend, and notify the listeners.
@@ -200,13 +193,7 @@
             .attr("width", this.size.width)
             .attr("height", this.barHeight)
             .style("fill", `url(#gradient${this.uniqueId})`);
-<<<<<<< HEAD
         bar.on("contextmenu", () => this.showContextMenu(d3.event));
-=======
-        bar.on("contextmenu", () => {
-            this.showContextMenu(d3.event);
-        });
->>>>>>> 21c5280c
 
         let axisG = svg.append("g")
             .attr("transform", `translate(0, ${this.barHeight})`);
