/*
 * Copyright (c) 2017 VMware Inc. All Rights Reserved.
 * SPDX-License-Identifier: Apache-2.0
 *
 * Licensed under the Apache License, Version 2.0 (the "License");
 * you may not use this file except in compliance with the License.
 * You may obtain a copy of the License at
 *
 *    http://www.apache.org/licenses/LICENSE-2.0
 *
 * Unless required by applicable law or agreed to in writing, software
 * distributed under the License is distributed on an "AS IS" BASIS,
 * WITHOUT WARRANTIES OR CONDITIONS OF ANY KIND, either express or implied.
 * See the License for the specific language governing permissions and
 * limitations under the License.
 */

import {IHtmlElement} from "./ui";
import {makeId} from "../util";

/**
 * One item in a menu.
 */
export interface MenuItem {
    /**
     * Text that is written on screen when menu is displayed.
     */
    readonly text: string;
    /**
     * String that is displayed as a help popup.
     */
    readonly help: string;
    /**
     * Action that is executed when the item is selected by the user.
     */
    readonly action: () => void;
}

/**
 * A context menu is displayed on right-click on some displayed element.
 */
export class ContextMenu implements IHtmlElement {
    items: MenuItem[];
    private outer: HTMLTableElement;
    private tableBody: HTMLTableSectionElement;

    /**
     * Create a context menu.
     * @param {MenuItem[]} mis  List of menu items in the context menu.
     */
    constructor(parent: HTMLElement, mis?: MenuItem[]) {
        this.outer = document.createElement("table");
        this.outer.classList.add("dropdown");
        this.outer.classList.add("menu");
        this.outer.onmouseleave = () => {this.hide()};
        this.tableBody = this.outer.createTBody();

        this.items = [];
        if (mis != null) {
            for (let mi of mis)
                this.addItem(mi);
        }
        parent.appendChild(this.getHTMLRepresentation());
        this.hide();
    }

    /**
     * Display the menu.
     */
    public show(e: MouseEvent): void {
        e.preventDefault();
<<<<<<< HEAD
        this.move(e.pageX, e.pageY);
=======
        // Spawn the menu at the mouse's location
        this.move(e.pageX - 1, e.pageY - 1);
>>>>>>> 21c5280c
        this.outer.hidden = false;
    }

    /**
     * Hide the menu.
     */
    public hide(): void {
        this.outer.hidden = true;
    }

    /**
     * Remove all elements from the menu.
     */
    clear(): void {
        this.tableBody.remove();
        this.tableBody = this.outer.createTBody();
    }

    /**
     * Place the menu at some specific position on the screen.
     * @param {number} x  Absolute x coordinate.
     * @param {number} y  Absolute y coordinate.
     */
<<<<<<< HEAD
    move(x: number, y: number): void {
=======
    private move(x: number, y: number): void {
>>>>>>> 21c5280c
        this.outer.style.transform = `translate(${x}px, ${y}px)`;
    }

    addItem(mi: MenuItem): void {
        this.items.push(mi);
        let trow = this.tableBody.insertRow();
        let cell = trow.insertCell(0);
        cell.innerHTML = mi.text;
        if (mi.help != null)
            cell.title = mi.help;
        cell.style.textAlign = "left";
        cell.className = "menuItem";
        cell.id = makeId(mi.text);
        if (mi.action != null)
            cell.onclick = () => { this.hide(); mi.action(); };
        else
            cell.onclick = () => this.hide();
    }

    public getHTMLRepresentation(): HTMLElement {
        return this.outer;
    }
}

/**
 * A sub-menu is a menu displayed when selecting an item
 * from a topmenu.
 */
export class SubMenu implements IHtmlElement {
    /**
     * Menu items describing the submenu.
     */
    private items: MenuItem[];
    /**
     * Actual html representations corresponding to the submenu items.
     * They are stored in the same order as the items.
     */
    private cells: HTMLTableDataCellElement[];
    private outer: HTMLTableElement;
    private tableBody: HTMLTableSectionElement;

    /**
     * Build a submenu.
     * @param {MenuItem[]} mis  List of items to display.
     */
    constructor(mis: MenuItem[]) {
        this.items = [];
        this.cells = [];
        this.outer = document.createElement("table");
        this.outer.classList.add("menu", "hidden");
        this.outer.id = "topMenu";
        this.tableBody = this.outer.createTBody();
        if (mis != null) {
            for (let mi of mis)
                this.addItem(mi);
        }
    }

    addItem(mi: MenuItem): void {
        this.items.push(mi);
        let trow = this.tableBody.insertRow();
        let cell = trow.insertCell(0);
        this.cells.push(cell);
        if (mi.text == "---")
            cell.innerHTML = "<hr>";
        else
            cell.innerHTML = mi.text;
        cell.id = makeId(mi.text);
        cell.style.textAlign = "left";
        if (mi.help != null)
            cell.title = mi.help;
        cell.classList.add("menuItem");
        if (mi.action != null)
            cell.onclick = (e: MouseEvent) => { e.stopPropagation(); this.hide(); mi.action(); }
    }

    getHTMLRepresentation(): HTMLElement {
        return this.outer;
    }

    show(): void {
        this.outer.classList.remove("hidden");
    }

    hide(): void {
        this.outer.classList.add("hidden");
    }

    /**
     * Find the position of an item based on its text.
     * @param text   Text string in the item.
     */
    find(text: string): number {
        for (let i=0; i < this.items.length; i++)
            if (this.items[i].text == text)
                return i;
        return -1;
    }

    /**
     * Mark a menu item as enabled or disabled.  If disabled the action
     * cannot be triggered.
     * @param {string} text      Text of the item which identifies the item.
     * @param {boolean} enabled  If true the menu item is enabled, else it is disabled.
     */
    enable(text: string, enabled: boolean): void {
        let index = this.find(text);
        if (index < 0)
            throw "Cannot find menu item " + text;
        let cell = this.cells[index];
        if (enabled) {
            let mi = this.items[index];
            cell.classList.remove("disabled");
            cell.onclick = (e: MouseEvent) => { e.stopPropagation(); this.hide(); mi.action(); }
        } else {
            cell.classList.add("disabled");
            cell.onclick = null;
        }
    }
}

/**
 * A topmenu is composed only of submenus.
 * TODO: allow a topmenu to also have simple items.
 */
export interface TopMenuItem {
    readonly text: string;
    readonly subMenu: SubMenu;
    readonly help: string;
}

/**
 * A TopMenu is a two-level menu.
 */
export class TopMenu implements IHtmlElement {
    items: TopMenuItem[];
    private outer: HTMLTableElement;
    private tableBody: HTMLTableSectionElement;

    /**
     * Create a topmenu.
     * @param {TopMenuItem[]} mis  List of top menu items to display.
     */
    constructor(mis: TopMenuItem[]) {
        this.outer = document.createElement("table");
        this.outer.classList.add("menu");
        this.outer.classList.add("topMenu");
        this.tableBody = this.outer.createTBody();
        this.tableBody.insertRow();
        this.items = [];
        if (mis != null) {
            for (let mi of mis)
                this.addItem(mi);
        }
    }

    hideSubMenus(): void {
        this.items.forEach((mi) => mi.subMenu.hide());
    }

    addItem(mi: TopMenuItem): void {
        let cell = this.tableBody.rows.item(0).insertCell();
        cell.id = makeId(mi.text);  // for testing
        cell.textContent = mi.text;
        cell.appendChild(mi.subMenu.getHTMLRepresentation());
        cell.onclick = () => {this.hideSubMenus(); mi.subMenu.show()};
        cell.onmouseleave = () => this.hideSubMenus();
        if (mi.help != null)
            cell.title = mi.help;
        this.items.push(mi);
    }

    getHTMLRepresentation(): HTMLElement {
        return this.outer;
    }

    /**
     * Find the position of an item
     * @param text   Text string in the item.
     */
    getSubmenu(text: string): SubMenu {
        for (let i=0; i < this.items.length; i++)
            if (this.items[i].text == text)
                return this.items[i].subMenu;
        return null;
    }
}<|MERGE_RESOLUTION|>--- conflicted
+++ resolved
@@ -46,6 +46,7 @@
 
     /**
      * Create a context menu.
+     * @oaran parent            HTML element where this is inserted.
      * @param {MenuItem[]} mis  List of menu items in the context menu.
      */
     constructor(parent: HTMLElement, mis?: MenuItem[]) {
@@ -69,12 +70,8 @@
      */
     public show(e: MouseEvent): void {
         e.preventDefault();
-<<<<<<< HEAD
-        this.move(e.pageX, e.pageY);
-=======
         // Spawn the menu at the mouse's location
         this.move(e.pageX - 1, e.pageY - 1);
->>>>>>> 21c5280c
         this.outer.hidden = false;
     }
 
@@ -98,11 +95,7 @@
      * @param {number} x  Absolute x coordinate.
      * @param {number} y  Absolute y coordinate.
      */
-<<<<<<< HEAD
     move(x: number, y: number): void {
-=======
-    private move(x: number, y: number): void {
->>>>>>> 21c5280c
         this.outer.style.transform = `translate(${x}px, ${y}px)`;
     }
 
