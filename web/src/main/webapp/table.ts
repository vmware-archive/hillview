/*
 * Copyright (c) 2017 VMWare Inc. All Rights Reserved.
 * SPDX-License-Identifier: Apache-2.0
 *
 * Licensed under the Apache License, Version 2.0 (the "License");
 *  you may not use this file except in compliance with the License.
 *  You may obtain a copy of the License at
 *
 *       http://www.apache.org/licenses/LICENSE-2.0
 *
 *  Unless required by applicable law or agreed to in writing, software
 *  distributed under the License is distributed on an "AS IS" BASIS,
 *  WITHOUT WARRANTIES OR CONDITIONS OF ANY KIND, either express or implied.
 *  See the License for the specific language governing permissions and
 *  limitations under the License.
 */

import {
    FullPage, formatNumber, significantDigits, percent, KeyCodes, ScrollBar, IScrollTarget
} from "./ui";
import {
    RemoteObject, RpcRequest, Renderer, combineMenu, SelectedObject, CombineOperators, ZipReceiver,
    RemoteObjectView
} from "./rpc";
import Rx = require('rx');
import {BasicColStats} from "./histogramBase";
import {RangeCollector} from "./histogram";
import {Range2DCollector} from "./heatMap";
import {TopMenu, TopSubMenu, ContextMenu} from "./menu";
<<<<<<< HEAD
import {Converters, PartialResult, ICancellable, cloneSet} from "./util";
=======
import {Converters, PartialResult, Pair, ICancellable} from "./util";
>>>>>>> f935ad4a
import {EqualityFilterDialog, EqualityFilterDescription} from "./equalityFilter";
import d3 = require('d3');
import {Dialog} from "./dialog";
import {HeatMapArrayDialog} from "./heatMapArray";

// The first few classes are direct counterparts to server-side Java classes
// with the same names.  JSON serialization
// of the Java classes produces JSON that can be directly cast
// into these interfaces.

// I can't use an enum for ContentsKind because JSON deserialization does not
// return an enum from a string.
export type ContentsKind = "Category" | "Json" | "String" | "Integer" | "Double" | "Date" | "Interval";

export function isNumeric(kind: ContentsKind): boolean {
    return kind == "Integer" || kind == "Double";
}

export interface IColumnDescription {
    readonly kind: ContentsKind;
    readonly name: string;
    readonly allowMissing: boolean;
}

// Direct counterpart to Java class
export class ColumnDescription implements IColumnDescription {
    readonly kind: ContentsKind;
    readonly name: string;
    readonly allowMissing: boolean;

    constructor(v : IColumnDescription) {
        this.kind = v.kind;
        this.name = v.name;
        this.allowMissing = v.allowMissing;
    }
}

// Direct counterpart to Java class
export interface Schema {
    [index: number] : IColumnDescription;
    length: number;
}

export interface RowView {
    count: number;
    values: any[];
}

// Direct counterpart to Java class
export interface ColumnSortOrientation {
    columnDescription: IColumnDescription;
    isAscending: boolean;
}

// Direct counterpart to Java class
export class RecordOrder {
    constructor(public sortOrientationList: Array<ColumnSortOrientation>) {}
    public length(): number { return this.sortOrientationList.length; }
    public get(i: number): ColumnSortOrientation { return this.sortOrientationList[i]; }

    // Find the index of a specific column; return -1 if columns is not in the sort order
    public find(col: string): number {
        for (let i = 0; i < this.length(); i++)
            if (this.sortOrientationList[i].columnDescription.name == col)
                return i;
        return -1;
    }
    public hide(col: string): void {
        let index = this.find(col);
        if (index == -1)
            // already hidden
            return;
        this.sortOrientationList.splice(index, 1);
    }
    public sortFirst(cso: ColumnSortOrientation) {
        let index = this.find(cso.columnDescription.name);
        if (index != -1)
            this.sortOrientationList.splice(index, 1);
        this.sortOrientationList.splice(0, 0, cso);
    }
    public show(cso: ColumnSortOrientation) {
        let index = this.find(cso.columnDescription.name);
        if (index != -1)
            this.sortOrientationList.splice(index, 1);
        this.sortOrientationList.push(cso);
    }
    public showIfNotVisible(cso: ColumnSortOrientation) {
        let index = this.find(cso.columnDescription.name);
        if (index == -1)
            this.sortOrientationList.push(cso);
    }
    public clone(): RecordOrder {
        return new RecordOrder(this.sortOrientationList.slice(0));
    }
    // Returns a new object
    public invert(): RecordOrder {
        let result = new Array<ColumnSortOrientation>(this.sortOrientationList.length);
        for (let i in this.sortOrientationList) {
            let cso = this.sortOrientationList[i];
            result[i] = {
                isAscending: !cso.isAscending,
                columnDescription: cso.columnDescription
            };
        }
        return new RecordOrder(result);
    }

    protected static coToString(cso: ColumnSortOrientation): string {
        return cso.columnDescription.name + " " + (cso.isAscending ? "up" : "down");
    }
    public toString(): string {
        let result = "";
        for (let i = 0; i < this.sortOrientationList.length; i++)
            result += RecordOrder.coToString(this.sortOrientationList[i]);
        return result;
    }
}

// This is the serialization of a NextKList Java object
export class TableDataView {
    public schema?: Schema;
    // Total number of rows in the complete table
    public rowCount: number;
    public startPosition?: number;
    public rows?: RowView[];
}

export class RangeInfo {
    columnName: string;
    // The following are only used for categorical columns
    firstIndex?: number;
    lastIndex?: number;
    firstValue?: string;
    lastValue?: string;
    // The following is used when all values are known for categorical columns
    values?: string[];
}

/* Example table view:
-------------------------------------------
| pos | count | col0 v1 | col1 ^0 | col2 |
-------------------------------------------
| 10  |     3 | Mike    |       0 |      |
 ------------------------------------------
 | 13 |     6 | Jon     |       1 |      |
 ------------------------------------------
 */

export class TableView extends RemoteObjectView
    implements IScrollTarget {
    protected static initialTableId: string = null;

    // Data view part: received from remote site
    public schema?: Schema;
    // Logical position of first row displayed
    protected startPosition?: number;
    // Total rows in the table
    protected rowCount?: number;
    protected order: RecordOrder;
    // Logical number of data rows displayed; includes count of each data row
    protected dataRowsDisplayed: number;
    protected scrollBar : ScrollBar;
    protected htmlTable : HTMLTableElement;
    protected tHead : HTMLTableSectionElement;
    protected tBody: HTMLTableSectionElement;
    protected currentData: TableDataView;
    protected numberedCategories: Set<string>;
    protected selectedColumns: Set<string>;
    protected firstSelectedColumn: string;  // for shift-click
    protected contextMenu: ContextMenu;

    static readonly rowsOnScreen = 20;

    public constructor(remoteObjectId: string, page: FullPage) {
        super(remoteObjectId, page);

        this.order = new RecordOrder([]);
        this.numberedCategories = new Set<string>();
        if (TableView.initialTableId == null)
            TableView.initialTableId = remoteObjectId;
        this.topLevel = document.createElement("div");
        this.topLevel.id = "tableContainer";
        this.topLevel.tabIndex = 1;  // necessary for keyboard events?
        this.topLevel.onkeydown = e => this.keyDown(e);
        this.selectedColumns = new Set<string>();
        this.firstSelectedColumn = null;

        this.topLevel.style.flexDirection = "column";
        this.topLevel.style.display = "flex";
        this.topLevel.style.flexWrap = "nowrap";
        this.topLevel.style.justifyContent = "flex-start";
        this.topLevel.style.alignItems = "stretch";

        let menu = new TopMenu([
            {
                text: "View", subMenu: new TopSubMenu([
                    { text: "Full dataset", action: () => { TableView.fullDataset(this.page); } },
                    { text: "Refresh", action: () => { this.refresh(); } },
                    { text: "All columns", action: () => { this.showAllRows(); } },
                    { text: "No columns", action: () => { this.setOrder(new RecordOrder([])); } }
                ])
            },
            {
                text: "Combine", subMenu: combineMenu(this)
            }
        ]);
        this.topLevel.appendChild(menu.getHTMLRepresentation());
        this.contextMenu = new ContextMenu();
        this.contextMenu.hide();
        this.topLevel.appendChild(this.contextMenu.getHTMLRepresentation());
        this.topLevel.appendChild(document.createElement("hr"));
        this.htmlTable = document.createElement("table");
        this.scrollBar = new ScrollBar(this);

        // to force the scroll bar next to the table we put them in yet another div
        let tblAndBar = document.createElement("div");
        tblAndBar.style.flexDirection = "row";
        tblAndBar.style.display = "flex";
        tblAndBar.style.flexWrap = "nowrap";
        tblAndBar.style.justifyContent = "flex-start";
        tblAndBar.style.alignItems = "stretch";
        this.topLevel.appendChild(tblAndBar);
        tblAndBar.appendChild(this.htmlTable);
        tblAndBar.appendChild(this.scrollBar.getHTMLRepresentation());
    }

    reportError(s: string) {
        this.page.reportError(s);
    }

    // combine two views according to some operation
    combine(how: CombineOperators): void {
        let r = SelectedObject.current.getSelected();
        if (r == null) {
            this.reportError("No view selected");
            return;
        }

        let rr = this.createRpcRequest("zip", r.remoteObjectId);
        let o = this.order.clone();
        let finalRenderer = (page: FullPage, operation: ICancellable) =>
            { return new TableOperationCompleted(page, this, operation, o); };
        rr.invoke(new ZipReceiver(this.getPage(), rr, how, finalRenderer));
    }

    // invoked when scrolling has completed
    scrolledTo(position: number): void {
        if (position <= 0) {
            this.begin();
        } else if (position >= 1.0) {
            this.end();
        } else {
            let o = this.order.clone();
            let rr = this.createRpcRequest("quantile", {
                precision: 100,
		        tableSize: this.currentData.rowCount,
                order: o,
                position: position
            });
	        console.log("expecting quantile: " + String(position));
            rr.invoke(new QuantileReceiver(this.getPage(), this, rr, o));
        }
    }

    protected keyDown(ev: KeyboardEvent): void {
        if (ev.keyCode == KeyCodes.pageUp)
            this.pageUp();
        else if (ev.keyCode == KeyCodes.pageDown)
            this.pageDown();
        else if (ev.keyCode == KeyCodes.end)
            this.end();
        else if (ev.keyCode == KeyCodes.home)
            this.begin();
    }

    public pageUp(): void {
        if (this.currentData == null || this.currentData.rows.length == 0)
            return;
        if (this.startPosition <= 0) {
            this.reportError("Already at the top");
            return;
        }
        let order = this.order.invert();
        let rr = this.createNextKRequest(order, this.currentData.rows[0].values);
        rr.invoke(new TableRenderer(this.getPage(), this, rr, true, order));
    }

    protected begin(): void {
        if (this.currentData == null || this.currentData.rows.length == 0)
            return;
        if (this.startPosition <= 0) {
            this.reportError("Already at the top");
            return;
        }
        let o = this.order.clone();
        let rr = this.createNextKRequest(o, null);
        rr.invoke(new TableRenderer(this.getPage(), this, rr, false, o));
    }

    protected end(): void {
        if (this.currentData == null || this.currentData.rows.length == 0)
            return;
        if (this.startPosition + this.dataRowsDisplayed >= this.rowCount - 1) {
            this.reportError("Already at the bottom");
            return;
        }
        let order = this.order.invert();
        let rr = this.createNextKRequest(order, null);
        rr.invoke(new TableRenderer(this.getPage(), this, rr, true, order));
    }

    public pageDown(): void {
        if (this.currentData == null || this.currentData.rows.length == 0)
            return;
        if (this.startPosition + this.dataRowsDisplayed >= this.rowCount - 1) {
            this.reportError("Already at the bottom");
            return;
        }
        let o = this.order.clone();
        let rr = this.createNextKRequest(o, this.currentData.rows[this.currentData.rows.length - 1].values);
        rr.invoke(new TableRenderer(this.getPage(), this, rr, false, o));
    }

    protected setOrder(o: RecordOrder): void {
        let rr = this.createNextKRequest(o, null);
        rr.invoke(new TableRenderer(this.getPage(), this, rr, false, o));
    }

    protected showAllRows(): void {
        if (this.schema == null) {
            this.reportError("No data loaded");
            return;
        }

        let o = this.order.clone();
        for (let i = 0; i < this.schema.length; i++) {
            let c = this.schema[i];
            o.showIfNotVisible({ columnDescription: c, isAscending: true });
        }
        this.setOrder(o);
    }

    // Navigate back to the first table known
    public static fullDataset(page: FullPage): void {
        if (TableView.initialTableId == null)
            return;

        let table = new TableView(TableView.initialTableId, page);
        page.setDataView(table);
        let rr = table.createRpcRequest("getSchema", null);
        rr.invoke(new TableRenderer(page, table, rr, false, new RecordOrder([])));
    }

    public static columnIndex(schema: Schema, colName: string): number {
        if (schema == null)
            return null;
        for (let i = 0; i < schema.length; i++)
            if (schema[i].name == colName)
                return i;
        return null;
    }

    public static findColumn(schema: Schema, colName: string): IColumnDescription {
        let colIndex = TableView.columnIndex(schema, colName);
        if (colIndex != null)
            return schema[colIndex];
        return null;
    }

    getSortOrder(column: string): [boolean, number] {
        for (let i = 0; i < this.order.length(); i++) {
            let o = this.order.get(i);
            if (o.columnDescription.name == column)
                return [o.isAscending, i];
        }
        return null;
    }

    public isVisible(column: string): boolean {
        let so = this.getSortOrder(column);
        return so != null;
     }

    public isAscending(column: string): boolean {
        let so = this.getSortOrder(column);
        if (so == null) return null;
        return so[0];
    }

    public getSortIndex(column: string): number {
        let so = this.getSortOrder(column);
        if (so == null) return null;
        return so[1];
    }

    public getSortArrow(column: string): string {
        let asc = this.isAscending(column);
        if (asc == null)
            return "";
        else if (asc)
            return "&dArr;";
        else
            return "&uArr;";
    }

    private addHeaderCell(thr: Node, cd: ColumnDescription) : HTMLElement {
        let thd = document.createElement("th");
        let label = cd.name;
        if (!this.isVisible(cd.name)) {
            thd.style.fontWeight = "normal";
        } else {
            label += " " +
                this.getSortArrow(cd.name) + this.getSortIndex(cd.name);
        }
        thd.innerHTML = label;
        thr.appendChild(thd);
        return thd;
    }

    // columnName is ignored if the set of selected columns is non-empty
    public showColumn(columnName: string, order: number, first: boolean) : void {
        // order is 0 to hide
        //         -1 to sort descending
        //          1 to sort ascending
        let o = this.order.clone();
        // The set iterator did not seem to work correctly...
        let s: string[] = [];
        if (this.selectedColumns.size != 0) {
            this.selectedColumns.forEach(v => s.push(v));
        } else {
            s.push(columnName);
        }

        for (let i = 0; i < s.length; i++) {
            let colName = s[i];
            let col = TableView.findColumn(this.schema, colName);
            if (order != 0 && col != null) {
                if (first)
                    o.sortFirst({columnDescription: col, isAscending: order > 0});
                else
                    o.show({columnDescription: col, isAscending: order > 0});
            } else {
                o.hide(colName);
            }
        }
        this.setOrder(o);
    }

    public histogram(columnName: string): void {
        if (this.selectedColumns.size <= 1) {
            let cd = TableView.findColumn(this.schema, columnName);
            if (cd.kind == "Category" && !this.numberedCategories.has(columnName)) {
                let rr = this.createRpcRequest("uniqueStrings", columnName);
                rr.invoke(new NumberStrings(cd, this.schema, this.getPage(), this, rr));
            } else {
                let rr = this.createRpcRequest("range", {columnName: columnName});
                rr.invoke(new RangeCollector(cd, this.schema, null, this.getPage(), this, rr));
            }
        } else if (this.selectedColumns.size == 2) {
            let columns: RangeInfo[] = [];
            let cds: ColumnDescription[] = [];
            this.selectedColumns.forEach(v => {
                let colDesc = TableView.findColumn(this.schema, v);
                if (colDesc.kind == "String") {
                    this.reportError("2D Histograms not supported for string columns " + colDesc.name);
                    return;
                }
                if (colDesc.kind == "Category") {
                    this.reportError("2D histograms not yet implemented for category columns " + colDesc.name);
                    return;
                }
                let ci = new RangeInfo();
                ci.columnName = colDesc.name;
                cds.push(colDesc);
                columns.push(ci);
            });

            if (columns.length != 2)
                return;
            let rr = this.createRpcRequest("range2D", columns);
            rr.invoke(new Range2DCollector(cds, this.schema, this.getPage(), this, rr, false));
        } else {
            this.reportError("Must select 1 or 2 columns for histogram");
            return;
        }
    }

    public createNextKRequest(order: RecordOrder, firstRow: any[]): RpcRequest {
        let nextKArgs = {
            order: order,
            firstRow: firstRow,
            rowsOnScreen: TableView.rowsOnScreen
        };
        return this.createRpcRequest("getNextK", nextKArgs);
    }

    public refresh(): void {
        if (this.currentData == null) {
            this.reportError("Nothing to refresh");
            return;
        }
        this.updateView(this.currentData, false, this.order, 0);
    }

    public updateView(data: TableDataView, revert: boolean,
                      order: RecordOrder, elapsedMs: number) : void {
        console.log("updateView " + revert + " " + order);

        this.selectedColumns.clear();
        this.firstSelectedColumn = null;
        this.currentData = data;
        this.dataRowsDisplayed = 0;
        this.startPosition = data.startPosition;
        this.rowCount = data.rowCount;
        this.order = order.clone();
        if (revert) {
            let rowsDisplayed = 0;
            if (data.rows != null) {
                data.rows.reverse();
                rowsDisplayed = data.rows.map(r => r.count)
                    .reduce( (a, b) => { return a + b; }, 0 );
            }
            this.startPosition = this.rowCount - this.startPosition - rowsDisplayed;
            this.order = this.order.invert();
        }
        this.setSchema(data.schema);

        if (this.tHead != null)
            this.tHead.remove();
        if (this.tBody != null)
            this.tBody.remove();
        this.tHead = this.htmlTable.createTHead();
        let thr = this.tHead.appendChild(document.createElement("tr"));

        // These two columns are always shown
        let cds : ColumnDescription[] = [];
        let posCd = new ColumnDescription({
            kind: "Integer",
            name: "(position)",
            allowMissing: false });
        let ctCd = new ColumnDescription({
            kind: "Integer",
            name: "(count)",
            allowMissing: false });

        // Create column headers
        this.addHeaderCell(thr, posCd);
        this.addHeaderCell(thr, ctCd);
        if (this.schema == null)
            return;

        for (let i = 0; i < this.schema.length; i++) {
            let cd = new ColumnDescription(this.schema[i]);
            cds.push(cd);
            let thd = this.addHeaderCell(thr, cd);
            thd.className = this.columnClass(cd.name);
            thd.onclick = e => this.columnClick(cd.name, e);
            thd.oncontextmenu = e => {
                e.preventDefault();
                this.columnClick(cd.name, e);
                if (e.ctrlKey && (e.button == 1)) {
                    // Ctrl + click is interpreted as a right-click on macOS.
                    // This makes sure it's interpreted as a column click with Ctrl.
                    return;
                }

                this.contextMenu.clear();
                if (this.order.find(cd.name) >= 0) {
                    this.contextMenu.addItem({text: "Hide", action: () => this.showColumn(cd.name, 0, true)});
                } else {
                    this.contextMenu.addItem({text: "Show", action: () => this.showColumn(cd.name, 1, false)});
                }
                this.contextMenu.addItem({text: "Sort ascending", action: () => this.showColumn(cd.name, 1, true) });
                this.contextMenu.addItem({text: "Sort descending", action: () => this.showColumn(cd.name, -1, true) });
                this.contextMenu.addItem({text: "Heat map", action: () => this.heatMap() });
                if (cd.kind != "Json" && cd.kind != "String")
                    this.contextMenu.addItem({text: "Histogram", action: () => this.histogram(cd.name) });
                this.contextMenu.addItem({text: "Heavy hitters...", action: () => this.heavyHitters(cd.name) });
                this.contextMenu.addItem({text: "Select numeric columns", action: () => this.selectNumericColumns()});
                this.contextMenu.addItem({text: "PCA...", action: () => this.pca() });
                this.contextMenu.addItem({text: "Filter...", action: () => this.equalityFilter(cd.name)});

                // Spawn the menu at the mouse's location
                this.contextMenu.move(e.pageX - 1, e.pageY - 1);
                this.contextMenu.show();
            };
        }
        this.tBody = this.htmlTable.createTBody();

        let tableRowCount = 0;
        // Add row data
        if (data.rows != null) {
            tableRowCount = data.rows.length;
            for (let i = 0; i < data.rows.length; i++)
                this.addRow(data.rows[i], cds);
        }

        // Create table footer
        let footer = this.tBody.insertRow();
        let cell = footer.insertCell(0);
        cell.colSpan = this.schema.length + 2;
        cell.className = "footer";

        let perc = "";
        if (this.rowCount > 0)
            perc = percent(this.dataRowsDisplayed / this.rowCount);
        if (this.startPosition > 0) {
            if (perc != "")
                perc += " ";
            perc += "starting at " + percent(this.startPosition / this.rowCount);
        }
        if (perc != "")
            perc = " (" + perc + ")";

        cell.textContent = "Showing on " + tableRowCount + " rows " +
            formatNumber(this.dataRowsDisplayed) +
            "/" + formatNumber(this.rowCount) + " data rows" + perc;

        this.updateScrollBar();
        this.highlightSelectedColumns();
        this.reportError("Operation took " + significantDigits(elapsedMs/1000) + " seconds");
    }

    public setSchema(schema: Schema): void {
        if (this.schema == null)
            this.schema = schema;
    }

    // mouse click on a column
    private columnClick(colName: string, e: MouseEvent): void {
        e.preventDefault();
        if (e.ctrlKey || e.metaKey) {
            this.firstSelectedColumn = colName;
            if (this.selectedColumns.has(colName))
                this.selectedColumns.delete(colName);
            else
                this.selectedColumns.add(colName);
        } else if (e.shiftKey) {
            if (this.firstSelectedColumn == null)
                this.firstSelectedColumn = colName;
            let first = TableView.columnIndex(this.schema, this.firstSelectedColumn);
            let last = TableView.columnIndex(this.schema, colName);
            this.selectedColumns.clear();
            if (first > last) { let tmp = first; first = last; last = tmp; }
            for (let i = first; i <= last; i++)
                this.selectedColumns.add(this.schema[i].name);
        } else {
            if (e.button == 2) {
                // right button
                if (this.selectedColumns.has(colName))
                    // Do nothing if pressed on a selected column
                    return;
            }

            this.firstSelectedColumn = colName;
            this.selectedColumns.clear();
            this.selectedColumns.add(colName);
        }
        this.highlightSelectedColumns();
    }

    private selectNumericColumns(): void {
        this.selectedColumns.clear();
        for (let i = 0; i < this.schema.length; i++) {
            let kind = this.schema[i].kind;
            if (kind == "Integer" || kind == "Double")
                this.selectedColumns.add(this.schema[i].name);
        }
        this.highlightSelectedColumns();
    }

    private columnClass(colName: string): string {
        let index = TableView.columnIndex(this.schema, colName);
        return "col" + String(index);
    }

    private runFilter(filter: EqualityFilterDescription): void {
        let rr = this.createRpcRequest("filterEquality", filter);
        rr.invoke(new TableOperationCompleted(this.page, this, rr, this.order));
    }

    private equalityFilter(colname: string, value?: string, complement?: boolean): void {
        let cd = TableView.findColumn(this.schema, colname);
        if (value == null) {
            let ef = new EqualityFilterDialog(cd);
            ef.setAction(() => this.runFilter(ef.getFilter()));
            ef.show();
        } else {
            if (cd.kind == "Date") {
                // Parse the date in Javascript; the Java Date parser is very bad
                let date = new Date(value);
                value = Converters.doubleFromDate(date).toString();
            }
            let efd: EqualityFilterDescription = {
                columnDescription: cd,
                compareValue: value,
                complement: (complement == null ? false : complement)
            };
            this.runFilter(efd);
        }
    }

    private pca(): void {
        let colNames: string[] = [];
        this.selectedColumns.forEach(col => colNames.push(col));

        let valid = true;
        let message = "";
        colNames.forEach((colName) => {
            let kind = TableView.findColumn(this.schema, colName).kind;
            if (kind != "Double" && kind != "Integer") {
                valid = false;
                message += "\n  * Column '" + colName  + "' is not numeric.";
            }
        });

        if (colNames.length < 3) {
            this.reportError("Not enough numeric columns. Need at least 3. There are " + colNames.length);
            return;
        }

        if (valid) {
            let pcaDialog = new Dialog("Principal Component Analysis");
            pcaDialog.addTextField("numComponents", "Number of components", "Integer", "2");
            pcaDialog.setAction(() => {
                let numComponents: number = pcaDialog.getFieldValueAsInt("numComponents");
                if (numComponents < 1 || numComponents > colNames.length) {
                    this.reportError("Number of components for PCA must be between 1 (incl.) " +
                        "and the number of selected columns, " + colNames.length + " (incl.). (" +
                        numComponents + " does not satisfy this.)");
                    return;
                }
                let correlationMatrixRequest = {
                    columnNames: colNames
                };
                let rr = this.createRpcRequest("correlationMatrix", correlationMatrixRequest);
                rr.invoke(new CorrelationMatrixReceiver(this.getPage(), this, rr, this.order, numComponents));
            });
            pcaDialog.show();
        } else {
            this.reportError("Only numeric columns are supported for PCA:" + message);
        }
    }

    private heatMapArray(): void {
        let selectedColumns: string[] = cloneSet(this.selectedColumns);
        let newPage = new FullPage();
        this.getPage().insertAfterMe(newPage);
        let dialog = new HeatMapArrayDialog(selectedColumns, newPage, this.schema, this.remoteObjectId);
        dialog.show();
    }

    private heatMap(): void {
        if (this.selectedColumns.size == 3) {
            this.heatMapArray();
            return;
        }
        if (this.selectedColumns.size != 2) {
            this.reportError("Must select exactly 2 columns for heat map");
            return;
        }

        let columns: RangeInfo[] = [];
        let cds: ColumnDescription[] = [];
        this.selectedColumns.forEach(v => {
            let colDesc = TableView.findColumn(this.schema, v);
            if (colDesc.kind == "String") {
                this.reportError("Heat maps not supported for string columns " + colDesc.name);
                return;
            }
            if (colDesc.kind == "Category") {
                this.reportError("Heat maps not yet implemented for category columns " + colDesc.name);
                return;
            }
            let ci = new RangeInfo();
            ci.columnName = colDesc.name;
            cds.push(colDesc);
            columns.push(ci);
        });

        if (columns.length != 2)
            // some error has occurred
            return;
        let rr = this.createRpcRequest("range2D", columns);
        rr.invoke(new Range2DCollector(cds, this.schema, this.getPage(), this, rr, true));
    }

    private highlightSelectedColumns(): void {
        for (let i = 0; i < this.schema.length; i++) {
            let cd = new ColumnDescription(this.schema[i]);
            let name = cd.name;
            let cls = this.columnClass(name);
            let cells = this.tHead.getElementsByClassName(cls);
            let selected = this.selectedColumns.has(name);

            for (let i = 0; i < cells.length; i++) {
                let cell = cells[i];
                if (selected)
                    cell.classList.add("selected");
                else
                    cell.classList.remove("selected");
            }
        }
    }

    private updateScrollBar(): void {
        if (this.startPosition == null || this.rowCount == null)
            return;
        if (this.rowCount <= 0 || this.dataRowsDisplayed <= 0)
            // we show everything
            this.setScroll(0, 1);
        else
            this.setScroll(this.startPosition / this.rowCount,
                (this.startPosition + this.dataRowsDisplayed) / this.rowCount);
    }

    public getRowCount() : number {
        return this.tBody.childNodes.length;
    }

    public getColumnCount() : number {
        return this.schema.length;
    }

    private runHeavyHitters(colName: string, percent: number) {
        if (percent == null || percent < .01 || percent > 100) {
            this.reportError("Percentage must be between .01 and 100");
            return;
        }
        let columns: IColumnDescription[] = [];
        let cso : ColumnSortOrientation[] = [];
        if (this.selectedColumns.size != 0) {
            this.selectedColumns.forEach(v => {
                let colDesc = TableView.findColumn(this.schema, v);
                columns.push(colDesc);
                cso.push({ columnDescription: colDesc, isAscending: true });
            });
        } else {
            let colDesc = TableView.findColumn(this.schema, colName);
            columns.push(colDesc);
            cso.push({ columnDescription: colDesc, isAscending: true });
        }
        let order = new RecordOrder(cso);
        let rr = this.createRpcRequest("heavyHitters", { columns: columns, amount: percent });
        rr.invoke(new HeavyHittersReceiver(this.getPage(), this, rr, columns, order));
    }

    private heavyHitters(colName: string): void {
        let d = new Dialog("Heavy hitters");
        d.addTextField("percent", "Threshold (%)", "Double");
        d.setAction(() => {
            let amount = d.getFieldValueAsNumber("percent");
            this.runHeavyHitters(colName, amount)
        });
        d.show();
    }

    protected static convert(val: any, kind: ContentsKind): string {
        if (kind == "Integer" || kind == "Double")
            return String(val);
        else if (kind == "Date")
            return Converters.dateFromDouble(<number>val).toString();
        else if (kind == "Category" || kind == "String" || kind == "Json")
            return <string>val;
        else
            return "?";  // TODO
    }

    private drawDataRange(cell: HTMLElement, position: number, count: number) : void {
        let w = Math.max(0.01, count / this.rowCount);
        let x = position / this.rowCount;
        if (x + w > 1)
            x = 1 - w;
        cell.classList.add('dataRange');
        d3.select(cell).append('svg')
            .append("g").append("rect")
            .attr("x", x)
            .attr("y", 0)
            .attr("width", w) // 0.01 corresponds to 1 pixel
            .attr("height", 1);
    }

    public addRow(row : RowView, cds: ColumnDescription[]) : void {
        let trow = this.tBody.insertRow();

        let position = this.startPosition + this.dataRowsDisplayed;

        let cell = trow.insertCell(0);
        this.drawDataRange(cell, position, row.count);

        cell = trow.insertCell(1);
        cell.style.textAlign = "right";
        cell.textContent = significantDigits(row.count);

        for (let i = 0; i < cds.length; i++) {
            let cd = cds[i];
            cell = trow.insertCell(i + 2);
            cell.classList.add(this.columnClass(cd.name));
            cell.style.textAlign = "right";

            let dataIndex = this.order.find(cd.name);
            if (dataIndex == -1)
                continue;
            if (this.isVisible(cd.name)) {
                let value = row.values[dataIndex];
                if (value == null) {
                    cell.classList.add("missingData");
                    cell.textContent = "missing";
                } else {
                    let cellValue : string = TableView.convert(row.values[dataIndex], cd.kind);
                    cell.textContent = cellValue;
                    cell.oncontextmenu = e => {
                        e.preventDefault();
                        this.contextMenu.clear();
                        this.contextMenu.addItem({text: "Filter for " + cellValue,
                            action: () => this.equalityFilter(cd.name, cellValue)});
                        this.contextMenu.addItem({text: "Filter for not " + cellValue,
                            action: () => this.equalityFilter(cd.name, cellValue, true)});
                        this.contextMenu.move(e.pageX - 1, e.pageY - 1);
                        this.contextMenu.show();
                    };
                }
            }

        }
        this.dataRowsDisplayed += row.count;
    }

    public setScroll(top: number, bottom: number) : void {
        this.scrollBar.setPosition(top, bottom);
    }
}

export class TableRenderer extends Renderer<TableDataView> {
    constructor(page: FullPage,
                protected table: TableView,
                operation: ICancellable,
                protected revert: boolean,
                protected order: RecordOrder) {
        super(page, operation, "Geting table info");
    }

    onNext(value: PartialResult<TableDataView>): void {
        super.onNext(value);
        this.table.updateView(value.data, this.revert, this.order, this.elapsedMilliseconds());
        this.table.scrollIntoView();
    }
}

export class RemoteTableReceiver extends Renderer<string> {
    public remoteTableId: string;

    constructor(page: FullPage, operation: ICancellable) {
        super(page, operation, "Get schema");
    }

    protected getTableSchema(tableId: string) {
        let table = new TableView(tableId, this.page);
        this.page.setDataView(table);
        let rr = table.createRpcRequest("getSchema", null);
        rr.setStartTime(this.operation.startTime());
        rr.invoke(new TableRenderer(this.page, table, rr, false, new RecordOrder([])));
    }

    public onNext(value: PartialResult<string>): void {
        super.onNext(value);
        if (value.data != null)
            this.remoteTableId = value.data;
    }

    public onCompleted(): void {
        this.finished();
        if (this.remoteTableId == null)
            return;
        this.getTableSchema(this.remoteTableId);
    }
}

export class DistinctStrings {
    mySet: string[];
    truncated: boolean;
    rowCount: number;
    missingCount: number;
}

// First step of a histogram for a categorical column:
// create a numbering for the strings
export class NumberStrings extends Renderer<DistinctStrings> {
    protected contentsInfo: DistinctStrings;

    public constructor(protected cd: ColumnDescription, protected schema: Schema,
                       page: FullPage, protected obj: RemoteObject, operation: ICancellable) {
        super(page, operation, "Create converter");
        this.contentsInfo = null;
    }

    public onNext(value: PartialResult<DistinctStrings>): void {
        super.onNext(value);
        this.contentsInfo = value.data;
    }

    public onCompleted(): void {
        if (this.contentsInfo == null)
            return;
        super.finished();
        let strings = this.contentsInfo.mySet;
        if (strings.length == 0) {
            this.page.reportError("No data in column");
            return;
        }
        strings.sort();

        let bcs: BasicColStats = {
            momentCount: 0,
            min: 0,
            max: strings.length - 1,
            minObject: strings[0],
            maxObject: strings[strings.length - 1],
            moments: [],
            presentCount: this.contentsInfo.rowCount - this.contentsInfo.missingCount,
            missingCount: this.contentsInfo.missingCount
        };

        let rc = new RangeCollector(this.cd, this.schema, strings, this.page, this.obj, this.operation);
        rc.setValue(bcs);
        rc.onCompleted();
    }
}

class QuantileReceiver extends Renderer<any[]> {
    protected firstRow: any[];

    public constructor(page: FullPage,
                       protected tv: TableView,
                       operation: ICancellable,
                       protected order: RecordOrder) {
        super(page, operation, "Compute quantiles");
    }

    onNext(value: PartialResult<any[]>): any {
        super.onNext(value);
        if (value.data != null)
            this.firstRow = value.data;
    }

    onCompleted(): void {
        super.finished();
        if (this.firstRow == null)
            return;

        let rr = this.tv.createNextKRequest(this.order, this.firstRow);
        rr.setStartTime(this.operation.startTime());
        rr.invoke(new TableRenderer(this.page, this.tv, rr, false, this.order));
    }
}

// The string received is actually the id of a remote object that stores
// the heavy hitters information.
class HeavyHittersReceiver extends Renderer<string> {
    private hitterObjectsId: string;

    public constructor(page: FullPage,
                       protected tv: TableView,
                       operation: ICancellable,
                       protected schema: IColumnDescription[],
                       protected order: RecordOrder) {
        super(page, operation, "Filter heavy");
        this.hitterObjectsId = null;
    }

    onNext(value: PartialResult<string>): any {
        super.onNext(value);
        if (value.data != null)
            this.hitterObjectsId = value.data;
    }

    onCompleted(): void {
        super.finished();
        if (this.hitterObjectsId == null)
            return;
        let rr = this.tv.createRpcRequest("checkHeavy", {
                hittersId: this.hitterObjectsId,
                schema: this.schema
            });
        rr.setStartTime(this.operation.startTime());
        rr.invoke(new HeavyHittersReceiver2(this.page, this.tv, rr, this.schema, this.order));
    }
}

interface TopList {
    top: TableDataView; 
    heavyHittersId: string;
}

// This class handles the reply of the "checkHeavy" method.
class HeavyHittersReceiver2 extends Renderer<TopList> {
    private data: TopList;

    public constructor(page: FullPage,
                       protected tv: TableView,
                       operation: ICancellable,
                       protected schema: IColumnDescription[],
                       protected order: RecordOrder) {
        super(page, operation, "Heavy hitters");
        this.data = null;
    }

    onNext(value: PartialResult<TopList>): any {
        super.onNext(value);
        if (value.data != null)
            this.data = value.data;
    }

    onCompleted(): void {
        super.finished();
        if (this.data == null)
            return;
	this.page.reportError(this.data.top.toString());
        let rr = this.tv.createRpcRequest("filterHeavy", {
                hittersId: this.data.heavyHittersId,
                schema: this.schema
            });
        rr.setStartTime(this.operation.startTime());
        rr.invoke(new TableOperationCompleted(this.page, this.tv, rr, this.order));
    }
}

// The string received is actually the id of a remote object that stores
// the correlation matrix information
class CorrelationMatrixReceiver extends Renderer<string> { 
   private correlationMatrixObjectsId: string;

    public constructor(page: FullPage,
                       protected tv: TableView,
                       operation: ICancellable,
                       protected order: RecordOrder,
                       private numComponents: number) {
        super(page, operation, "Correlation matrix");
        this.correlationMatrixObjectsId = null;
    }

    onNext(value: PartialResult<string>): any {
        super.onNext(value);
        if (value.data != null)
            this.correlationMatrixObjectsId = value.data;
    }

    onCompleted(): void {
        super.finished();
        if (this.correlationMatrixObjectsId == null)
            return;
        let rr = this.tv.createRpcRequest("projectToEigenVectors", {
                id: this.correlationMatrixObjectsId,
                numComponents: this.numComponents
        });
        rr.setStartTime(this.operation.startTime());
        rr.invoke(new RemoteTableReceiver(this.page, rr));
    }
}

// After operating on a table receives the id of a new remote table.
class TableOperationCompleted extends Renderer<string> {
    public remoteTableId: string;

    public constructor(page: FullPage,
                       protected tv: TableView,
                       operation: ICancellable,
                       protected order: RecordOrder) {
        super(page, operation, "Table operation");
    }

    onNext(value: PartialResult<string>): any {
        super.onNext(value);
        if (value.data != null)
            this.remoteTableId = value.data;
    }

    onCompleted(): void {
        super.finished();
        if (this.remoteTableId == null)
            return;
        let table = new TableView(this.remoteTableId, this.page);
        table.setSchema(this.tv.schema);
        this.page.setDataView(table);
        let rr = table.createNextKRequest(this.order, null);
        rr.setStartTime(this.operation.startTime());
        rr.invoke(new TableRenderer(this.page, table, rr, false, this.order));
    }
}<|MERGE_RESOLUTION|>--- conflicted
+++ resolved
@@ -27,11 +27,7 @@
 import {RangeCollector} from "./histogram";
 import {Range2DCollector} from "./heatMap";
 import {TopMenu, TopSubMenu, ContextMenu} from "./menu";
-<<<<<<< HEAD
 import {Converters, PartialResult, ICancellable, cloneSet} from "./util";
-=======
-import {Converters, PartialResult, Pair, ICancellable} from "./util";
->>>>>>> f935ad4a
 import {EqualityFilterDialog, EqualityFilterDescription} from "./equalityFilter";
 import d3 = require('d3');
 import {Dialog} from "./dialog";
@@ -169,16 +165,6 @@
     // The following is used when all values are known for categorical columns
     values?: string[];
 }
-
-/* Example table view:
--------------------------------------------
-| pos | count | col0 v1 | col1 ^0 | col2 |
--------------------------------------------
-| 10  |     3 | Mike    |       0 |      |
- ------------------------------------------
- | 13 |     6 | Jon     |       1 |      |
- ------------------------------------------
- */
 
 export class TableView extends RemoteObjectView
     implements IScrollTarget {
