/*
 * Copyright (c) 2017 VMWare Inc. All Rights Reserved.
 * SPDX-License-Identifier: Apache-2.0
 *
 * Licensed under the Apache License, Version 2.0 (the "License");
 *  you may not use this file except in compliance with the License.
 *  You may obtain a copy of the License at
 *
 *       http://www.apache.org/licenses/LICENSE-2.0
 *
 *  Unless required by applicable law or agreed to in writing, software
 *  distributed under the License is distributed on an "AS IS" BASIS,
 *  WITHOUT WARRANTIES OR CONDITIONS OF ANY KIND, either express or implied.
 *  See the License for the specific language governing permissions and
 *  limitations under the License.
 */

import Rx = require('rx');
import {
    FullPage, formatNumber, significantDigits, percent, KeyCodes, ScrollBar, IScrollTarget
} from "./ui";
import { Renderer, combineMenu, SelectedObject, CombineOperators } from "./rpc";
import {RangeCollector} from "./histogram";
import {Range2DCollector} from "./heatMap";
import {TopMenu, TopSubMenu, ContextMenu} from "./menu";
import {Converters, PartialResult, ICancellable, cloneSet} from "./util";
import {EqualityFilterDialog, EqualityFilterDescription} from "./equalityFilter";
import d3 = require('d3');
import {Dialog} from "./dialog";
<<<<<<< HEAD
import {
    Schema, RowView, RecordOrder, IColumnDescription, ColumnDescription, ColumnSortOrientation,
    ContentsKind, RangeInfo, RemoteTableObjectView, ZipReceiver, RemoteTableRenderer
} from "./tableData";
import {InitialTable} from "./initialTable";
=======
import {HeatMapArrayDialog} from "./heatMapArray";

// The first few classes are direct counterparts to server-side Java classes
// with the same names.  JSON serialization
// of the Java classes produces JSON that can be directly cast
// into these interfaces.

// I can't use an enum for ContentsKind because JSON deserialization does not
// return an enum from a string.
export type ContentsKind = "Category" | "Json" | "String" | "Integer" | "Double" | "Date" | "Interval";

export function isNumeric(kind: ContentsKind): boolean {
    return kind == "Integer" || kind == "Double";
}

export interface IColumnDescription {
    readonly kind: ContentsKind;
    readonly name: string;
    readonly allowMissing: boolean;
}

// Direct counterpart to Java class
export class ColumnDescription implements IColumnDescription {
    readonly kind: ContentsKind;
    readonly name: string;
    readonly allowMissing: boolean;

    constructor(v : IColumnDescription) {
        this.kind = v.kind;
        this.name = v.name;
        this.allowMissing = v.allowMissing;
    }
}

// Direct counterpart to Java class
export interface Schema {
    [index: number] : IColumnDescription;
    length: number;
}

export interface RowView {
    count: number;
    values: any[];
}

// Direct counterpart to Java class
export interface ColumnSortOrientation {
    columnDescription: IColumnDescription;
    isAscending: boolean;
}

// Direct counterpart to Java class
export class RecordOrder {
    constructor(public sortOrientationList: Array<ColumnSortOrientation>) {}
    public length(): number { return this.sortOrientationList.length; }
    public get(i: number): ColumnSortOrientation { return this.sortOrientationList[i]; }

    // Find the index of a specific column; return -1 if columns is not in the sort order
    public find(col: string): number {
        for (let i = 0; i < this.length(); i++)
            if (this.sortOrientationList[i].columnDescription.name == col)
                return i;
        return -1;
    }
    public hide(col: string): void {
        let index = this.find(col);
        if (index == -1)
            // already hidden
            return;
        this.sortOrientationList.splice(index, 1);
    }
    public sortFirst(cso: ColumnSortOrientation) {
        let index = this.find(cso.columnDescription.name);
        if (index != -1)
            this.sortOrientationList.splice(index, 1);
        this.sortOrientationList.splice(0, 0, cso);
    }
    public show(cso: ColumnSortOrientation) {
        let index = this.find(cso.columnDescription.name);
        if (index != -1)
            this.sortOrientationList.splice(index, 1);
        this.sortOrientationList.push(cso);
    }
    public showIfNotVisible(cso: ColumnSortOrientation) {
        let index = this.find(cso.columnDescription.name);
        if (index == -1)
            this.sortOrientationList.push(cso);
    }
    public clone(): RecordOrder {
        return new RecordOrder(this.sortOrientationList.slice(0));
    }
    // Returns a new object
    public invert(): RecordOrder {
        let result = new Array<ColumnSortOrientation>(this.sortOrientationList.length);
        for (let i in this.sortOrientationList) {
            let cso = this.sortOrientationList[i];
            result[i] = {
                isAscending: !cso.isAscending,
                columnDescription: cso.columnDescription
            };
        }
        return new RecordOrder(result);
    }

    protected static coToString(cso: ColumnSortOrientation): string {
        return cso.columnDescription.name + " " + (cso.isAscending ? "up" : "down");
    }
    public toString(): string {
        let result = "";
        for (let i = 0; i < this.sortOrientationList.length; i++)
            result += RecordOrder.coToString(this.sortOrientationList[i]);
        return result;
    }
}
>>>>>>> b2132322

// This is the serialization of a NextKList Java object
export class TableDataView {
    public schema?: Schema;
    // Total number of rows in the complete table
    public rowCount: number;
    public startPosition?: number;
    public rows?: RowView[];
}

<<<<<<< HEAD
/**
 * Displays a table in the browser.
 */
export class TableView extends RemoteTableObjectView
=======
export class RangeInfo {
    columnName: string;
    // The following are only used for categorical columns
    firstIndex?: number;
    lastIndex?: number;
    firstValue?: string;
    lastValue?: string;
    // The following is used when all values are known for categorical columns
    values?: string[];
}

export class TableView extends RemoteObjectView
>>>>>>> b2132322
    implements IScrollTarget {
    public static initialDataset: InitialTable = null;

    // Data view part: received from remote site
    public schema?: Schema;
    // Logical position of first row displayed
    protected startPosition?: number;
    // Total rows in the table
    protected rowCount?: number;
    protected order: RecordOrder;
    // Logical number of data rows displayed; includes count of each data row
    protected dataRowsDisplayed: number;
    protected scrollBar : ScrollBar;
    protected htmlTable : HTMLTableElement;
    protected tHead : HTMLTableSectionElement;
    protected tBody: HTMLTableSectionElement;
    protected currentData: TableDataView;
    protected selectedColumns: Set<string>;
    protected firstSelectedColumn: string;  // for shift-click
    protected contextMenu: ContextMenu;
    protected cellsPerColumn: Map<string, HTMLElement[]>;

    public constructor(remoteObjectId: string, page: FullPage) {
        super(remoteObjectId, page);

        this.order = new RecordOrder([]);
        if (TableView.initialDataset == null)
            TableView.initialDataset = new InitialTable(remoteObjectId);
        this.topLevel = document.createElement("div");
        this.topLevel.id = "tableContainer";
        this.topLevel.tabIndex = 1;  // necessary for keyboard events?
        this.topLevel.onkeydown = e => this.keyDown(e);
        this.selectedColumns = new Set<string>();
        this.firstSelectedColumn = null;

        this.topLevel.style.flexDirection = "column";
        this.topLevel.style.display = "flex";
        this.topLevel.style.flexWrap = "nowrap";
        this.topLevel.style.justifyContent = "flex-start";
        this.topLevel.style.alignItems = "stretch";

        let menu = new TopMenu([
            {
                text: "View", subMenu: new TopSubMenu([
                    { text: "Full dataset", action: () => { TableView.fullDataset(this.page); } },
                    { text: "Refresh", action: () => { this.refresh(); } },
                    { text: "All columns", action: () => { this.showAllRows(); } },
                    { text: "No columns", action: () => { this.setOrder(new RecordOrder([])); } }
                ])
            },
            {
                text: "Combine", subMenu: combineMenu(this)
            }
        ]);
        this.topLevel.appendChild(menu.getHTMLRepresentation());
        this.contextMenu = new ContextMenu();
        this.contextMenu.hide();
        this.topLevel.appendChild(this.contextMenu.getHTMLRepresentation());
        this.topLevel.appendChild(document.createElement("hr"));
        this.htmlTable = document.createElement("table");
        this.scrollBar = new ScrollBar(this);

        // to force the scroll bar next to the table we put them in yet another div
        let tblAndBar = document.createElement("div");
        tblAndBar.style.flexDirection = "row";
        tblAndBar.style.display = "flex";
        tblAndBar.style.flexWrap = "nowrap";
        tblAndBar.style.justifyContent = "flex-start";
        tblAndBar.style.alignItems = "stretch";
        this.topLevel.appendChild(tblAndBar);
        tblAndBar.appendChild(this.htmlTable);
        tblAndBar.appendChild(this.scrollBar.getHTMLRepresentation());
    }

    reportError(s: string) {
        this.page.reportError(s);
    }

    // combine two views according to some operation
    combine(how: CombineOperators): void {
        let r = SelectedObject.current.getSelected();
        if (r == null) {
            this.reportError("No view selected");
            return;
        }

        let rr = this.createZipRequest(r);
        let o = this.order.clone();
        let finalRenderer = (page: FullPage, operation: ICancellable) =>
            { return new TableOperationCompleted(page, this, operation, o); };
        rr.invoke(new ZipReceiver(this.getPage(), rr, how, finalRenderer));
    }

    // invoked when scrolling has completed
    scrolledTo(position: number): void {
        if (position <= 0) {
            this.begin();
        } else if (position >= 1.0) {
            this.end();
        } else {
            let o = this.order.clone();
            let rr = this.createQuantileRequest(this.currentData.rowCount, o, position);
	        console.log("expecting quantile: " + String(position));
            rr.invoke(new QuantileReceiver(this.getPage(), this, rr, o));
        }
    }

    protected keyDown(ev: KeyboardEvent): void {
        if (ev.keyCode == KeyCodes.pageUp)
            this.pageUp();
        else if (ev.keyCode == KeyCodes.pageDown)
            this.pageDown();
        else if (ev.keyCode == KeyCodes.end)
            this.end();
        else if (ev.keyCode == KeyCodes.home)
            this.begin();
    }

    public pageUp(): void {
        if (this.currentData == null || this.currentData.rows.length == 0)
            return;
        if (this.startPosition <= 0) {
            this.reportError("Already at the top");
            return;
        }
        let order = this.order.invert();
        let rr = this.createNextKRequest(order, this.currentData.rows[0].values);
        rr.invoke(new TableRenderer(this.getPage(), this, rr, true, order));
    }

    protected begin(): void {
        if (this.currentData == null || this.currentData.rows.length == 0)
            return;
        if (this.startPosition <= 0) {
            this.reportError("Already at the top");
            return;
        }
        let o = this.order.clone();
        let rr = this.createNextKRequest(o, null);
        rr.invoke(new TableRenderer(this.getPage(), this, rr, false, o));
    }

    protected end(): void {
        if (this.currentData == null || this.currentData.rows.length == 0)
            return;
        if (this.startPosition + this.dataRowsDisplayed >= this.rowCount - 1) {
            this.reportError("Already at the bottom");
            return;
        }
        let order = this.order.invert();
        let rr = this.createNextKRequest(order, null);
        rr.invoke(new TableRenderer(this.getPage(), this, rr, true, order));
    }

    public pageDown(): void {
        if (this.currentData == null || this.currentData.rows.length == 0)
            return;
        if (this.startPosition + this.dataRowsDisplayed >= this.rowCount - 1) {
            this.reportError("Already at the bottom");
            return;
        }
        let o = this.order.clone();
        let rr = this.createNextKRequest(o, this.currentData.rows[this.currentData.rows.length - 1].values);
        rr.invoke(new TableRenderer(this.getPage(), this, rr, false, o));
    }

    protected setOrder(o: RecordOrder): void {
        let rr = this.createNextKRequest(o, null);
        rr.invoke(new TableRenderer(this.getPage(), this, rr, false, o));
    }

    protected showAllRows(): void {
        if (this.schema == null) {
            this.reportError("No data loaded");
            return;
        }

        let o = this.order.clone();
        for (let i = 0; i < this.schema.length; i++) {
            let c = this.schema[i];
            o.showIfNotVisible({ columnDescription: c, isAscending: true });
        }
        this.setOrder(o);
    }

    // Navigate back to the first table known
    public static fullDataset(page: FullPage): void {
        if (TableView.initialDataset == null)
            return;

        let table = new TableView(TableView.initialDataset.remoteObjectId, page);
        page.setDataView(table);
        let rr = table.createGetSchemaRequest();
        rr.invoke(new TableRenderer(page, table, rr, false, new RecordOrder([])));
    }

    public static columnIndex(schema: Schema, colName: string): number {
        if (schema == null)
            return null;
        for (let i = 0; i < schema.length; i++)
            if (schema[i].name == colName)
                return i;
        return null;
    }

    public static findColumn(schema: Schema, colName: string): IColumnDescription {
        let colIndex = TableView.columnIndex(schema, colName);
        if (colIndex != null)
            return schema[colIndex];
        return null;
    }

    getSortOrder(column: string): [boolean, number] {
        for (let i = 0; i < this.order.length(); i++) {
            let o = this.order.get(i);
            if (o.columnDescription.name == column)
                return [o.isAscending, i];
        }
        return null;
    }

    public isVisible(column: string): boolean {
        let so = this.getSortOrder(column);
        return so != null;
     }

    public isAscending(column: string): boolean {
        let so = this.getSortOrder(column);
        if (so == null) return null;
        return so[0];
    }

    public getSortIndex(column: string): number {
        let so = this.getSortOrder(column);
        if (so == null) return null;
        return so[1];
    }

    public getSortArrow(column: string): string {
        let asc = this.isAscending(column);
        if (asc == null)
            return "";
        else if (asc)
            return "&dArr;";
        else
            return "&uArr;";
    }

    private addHeaderCell(thr: Node, cd: ColumnDescription) : HTMLElement {
        let thd = document.createElement("th");
        let label = cd.name;
        if (!this.isVisible(cd.name)) {
            thd.style.fontWeight = "normal";
        } else {
            label += " " +
                this.getSortArrow(cd.name) + this.getSortIndex(cd.name);
        }
        thd.innerHTML = label;
        thr.appendChild(thd);
        return thd;
    }

    // columnName is ignored if the set of selected columns is non-empty
    public showColumn(columnName: string, order: number, first: boolean) : void {
        // order is 0 to hide
        //         -1 to sort descending
        //          1 to sort ascending
        let o = this.order.clone();
        // The set iterator did not seem to work correctly...
        let s: string[] = [];
        if (this.selectedColumns.size != 0) {
            this.selectedColumns.forEach(v => s.push(v));
        } else {
            s.push(columnName);
        }

        for (let i = 0; i < s.length; i++) {
            let colName = s[i];
            let col = TableView.findColumn(this.schema, colName);
            if (order != 0 && col != null) {
                if (first)
                    o.sortFirst({columnDescription: col, isAscending: order > 0});
                else
                    o.show({columnDescription: col, isAscending: order > 0});
            } else {
                o.hide(colName);
            }
        }
        this.setOrder(o);
    }

    public histogram(columnName: string): void {
        if (this.selectedColumns.size <= 1) {
            let cd = TableView.findColumn(this.schema, columnName);
            if (cd.kind == "Category") {
                // Continuation invoked after the distinct strings have been obtained
                let cont = (operation: ICancellable) => {
                    let ds = TableView.initialDataset.getDistinctStrings(columnName);
                    if (ds == null)
                        // Probably an error has occurred
                        return;
                    let rr = this.createRangeRequest(ds.getRangeInfo(columnName));
                    rr.setStartTime(operation.startTime());
                    rr.invoke(new RangeCollector(cd, this.schema, ds, this.getPage(), this, rr));
                };
                // Get the categorical data and invoke the continuation
                TableView.initialDataset.retrieveCategoryValues([columnName], this.getPage(), cont);
            } else {
                let rr = this.createRangeRequest({columnName: columnName, allNames: null});
                rr.invoke(new RangeCollector(cd, this.schema, null, this.getPage(), this, rr));
            }
        } else if (this.selectedColumns.size == 2) {
            let columns: RangeInfo[] = [];
            let cds: ColumnDescription[] = [];
            this.selectedColumns.forEach(v => {
                let colDesc = TableView.findColumn(this.schema, v);
                if (colDesc.kind == "String") {
                    this.reportError("2D Histograms not supported for string columns " + colDesc.name);
                    return;
                }
                if (colDesc.kind == "Category") {
                    this.reportError("2D histograms not yet implemented for category columns " + colDesc.name);
                    return;
                }
                let ci = new RangeInfo();
                ci.columnName = colDesc.name;
                cds.push(colDesc);
                columns.push(ci);
            });

            if (columns.length != 2)
                return;
            let rr = this.createRange2DRequest(columns[0], columns[1]);
            rr.invoke(new Range2DCollector(cds, this.schema, this.getPage(), this, rr, false));
        } else {
            this.reportError("Must select 1 or 2 columns for histogram");
            return;
        }
    }

    public refresh(): void {
        if (this.currentData == null) {
            this.reportError("Nothing to refresh");
            return;
        }
        this.updateView(this.currentData, false, this.order, 0);
    }

    public updateView(data: TableDataView, revert: boolean,
                      order: RecordOrder, elapsedMs: number) : void {
        console.log("updateView " + revert + " " + order);

        this.selectedColumns.clear();
        this.firstSelectedColumn = null;
        this.currentData = data;
        this.dataRowsDisplayed = 0;
        this.startPosition = data.startPosition;
        this.rowCount = data.rowCount;
        this.order = order.clone();
        if (revert) {
            let rowsDisplayed = 0;
            if (data.rows != null) {
                data.rows.reverse();
                rowsDisplayed = data.rows.map(r => r.count)
                    .reduce( (a, b) => { return a + b; }, 0 );
            }
            this.startPosition = this.rowCount - this.startPosition - rowsDisplayed;
            this.order = this.order.invert();
        }
        this.setSchema(data.schema);

        if (this.tHead != null)
            this.tHead.remove();
        if (this.tBody != null)
            this.tBody.remove();
        this.tHead = this.htmlTable.createTHead();
        let thr = this.tHead.appendChild(document.createElement("tr"));

        // These two columns are always shown
        let cds : ColumnDescription[] = [];
        let posCd = new ColumnDescription({
            kind: "Integer",
            name: "(position)",
            allowMissing: false });
        let ctCd = new ColumnDescription({
            kind: "Integer",
            name: "(count)",
            allowMissing: false });

        // Create column headers
        this.addHeaderCell(thr, posCd);
        this.addHeaderCell(thr, ctCd);
        if (this.schema == null)
            return;

        for (let i = 0; i < this.schema.length; i++) {
            let cd = new ColumnDescription(this.schema[i]);
            cds.push(cd);
            let thd = this.addHeaderCell(thr, cd);
            thd.className = this.columnClass(cd.name);
            thd.onclick = e => this.columnClick(cd.name, e);
            thd.oncontextmenu = e => {
                e.preventDefault();
                this.columnClick(cd.name, e);
                if (e.ctrlKey && (e.button == 1)) {
                    // Ctrl + click is interpreted as a right-click on macOS.
                    // This makes sure it's interpreted as a column click with Ctrl.
                    return;
                }

                this.contextMenu.clear();
                if (this.order.find(cd.name) >= 0) {
                    this.contextMenu.addItem({text: "Hide", action: () => this.showColumn(cd.name, 0, true)});
                } else {
                    this.contextMenu.addItem({text: "Show", action: () => this.showColumn(cd.name, 1, false)});
                }
                this.contextMenu.addItem({text: "Sort ascending", action: () => this.showColumn(cd.name, 1, true) });
                this.contextMenu.addItem({text: "Sort descending", action: () => this.showColumn(cd.name, -1, true) });
                this.contextMenu.addItem({text: "Heat map", action: () => this.heatMap() });
                if (cd.kind != "Json" && cd.kind != "String")
                    this.contextMenu.addItem({text: "Histogram", action: () => this.histogram(cd.name) });
                this.contextMenu.addItem({text: "Heavy hitters...", action: () => this.heavyHitters(cd.name) });
                this.contextMenu.addItem({text: "Select numeric columns", action: () => this.selectNumericColumns()});
                this.contextMenu.addItem({text: "PCA...", action: () => this.pca() });
                this.contextMenu.addItem({text: "Filter...", action: () => this.equalityFilter(cd.name)});

                // Spawn the menu at the mouse's location
                this.contextMenu.move(e.pageX - 1, e.pageY - 1);
                this.contextMenu.show();
            };
        }
        this.tBody = this.htmlTable.createTBody();

        this.cellsPerColumn = new Map<string, HTMLElement[]>()
        cds.forEach((cd) => this.cellsPerColumn.set(cd.name, []));
        let tableRowCount = 0;
        // Add row data
        if (data.rows != null) {
            tableRowCount = data.rows.length;
            for (let i = 0; i < data.rows.length; i++)
                this.addRow(data.rows[i], cds);
        }

        // Create table footer
        let footer = this.tBody.insertRow();
        let cell = footer.insertCell(0);
        cell.colSpan = this.schema.length + 2;
        cell.className = "footer";

        let perc = "";
        if (this.rowCount > 0)
            perc = percent(this.dataRowsDisplayed / this.rowCount);
        if (this.startPosition > 0) {
            if (perc != "")
                perc += " ";
            perc += "starting at " + percent(this.startPosition / this.rowCount);
        }
        if (perc != "")
            perc = " (" + perc + ")";

        cell.textContent = "Showing on " + tableRowCount + " rows " +
            formatNumber(this.dataRowsDisplayed) +
            "/" + formatNumber(this.rowCount) + " data rows" + perc;

        this.updateScrollBar();
        this.highlightSelectedColumns();
        this.reportError("Operation took " + significantDigits(elapsedMs/1000) + " seconds");
    }

    public setSchema(schema: Schema): void {
        if (this.schema == null)
            this.schema = schema;
    }

    // mouse click on a column
    private columnClick(colName: string, e: MouseEvent): void {
        e.preventDefault();
        if (e.ctrlKey || e.metaKey) {
            this.firstSelectedColumn = colName;
            if (this.selectedColumns.has(colName))
                this.selectedColumns.delete(colName);
            else
                this.selectedColumns.add(colName);
        } else if (e.shiftKey) {
            if (this.firstSelectedColumn == null)
                this.firstSelectedColumn = colName;
            let first = TableView.columnIndex(this.schema, this.firstSelectedColumn);
            let last = TableView.columnIndex(this.schema, colName);
            this.selectedColumns.clear();
            if (first > last) { let tmp = first; first = last; last = tmp; }
            for (let i = first; i <= last; i++)
                this.selectedColumns.add(this.schema[i].name);
        } else {
            if (e.button == 2) {
                // right button
                if (this.selectedColumns.has(colName))
                    // Do nothing if pressed on a selected column
                    return;
            }

            this.firstSelectedColumn = colName;
            this.selectedColumns.clear();
            this.selectedColumns.add(colName);
        }
        this.highlightSelectedColumns();
    }

    private selectNumericColumns(): void {
        this.selectedColumns.clear();
        for (let i = 0; i < this.schema.length; i++) {
            let kind = this.schema[i].kind;
            if (kind == "Integer" || kind == "Double")
                this.selectedColumns.add(this.schema[i].name);
        }
        this.highlightSelectedColumns();
    }

    private columnClass(colName: string): string {
        let index = TableView.columnIndex(this.schema, colName);
        return "col" + String(index);
    }

    private runFilter(filter: EqualityFilterDescription): void {
        let rr = this.createFilterEqualityRequest(filter);
        rr.invoke(new TableOperationCompleted(this.page, this, rr, this.order));
    }

    private equalityFilter(colname: string, value?: string, complement?: boolean): void {
        let cd = TableView.findColumn(this.schema, colname);
        if (value == null) {
            let ef = new EqualityFilterDialog(cd);
            ef.setAction(() => this.runFilter(ef.getFilter()));
            ef.show();
        } else {
            if (cd.kind == "Date") {
                // Parse the date in Javascript; the Java Date parser is very bad
                let date = new Date(value);
                value = Converters.doubleFromDate(date).toString();
            }
            let efd: EqualityFilterDescription = {
                columnDescription: cd,
                compareValue: value,
                complement: (complement == null ? false : complement)
            };
            this.runFilter(efd);
        }
    }

    private pca(): void {
        let colNames: string[] = [];
        this.selectedColumns.forEach(col => colNames.push(col));

        let valid = true;
        let message = "";
        colNames.forEach((colName) => {
            let kind = TableView.findColumn(this.schema, colName).kind;
            if (kind != "Double" && kind != "Integer") {
                valid = false;
                message += "\n  * Column '" + colName  + "' is not numeric.";
            }
        });

        if (colNames.length < 3) {
            this.reportError("Not enough numeric columns. Need at least 3. There are " + colNames.length);
            return;
        }

        if (valid) {
            let pcaDialog = new Dialog("Principal Component Analysis");
            pcaDialog.addTextField("numComponents", "Number of components", "Integer", "2");
            pcaDialog.setAction(() => {
                let numComponents: number = pcaDialog.getFieldValueAsInt("numComponents");
                if (numComponents < 1 || numComponents > colNames.length) {
                    this.reportError("Number of components for PCA must be between 1 (incl.) " +
                        "and the number of selected columns, " + colNames.length + " (incl.). (" +
                        numComponents + " does not satisfy this.)");
                    return;
                }
                let rr = this.createCorrelationMatrixRequest(colNames);
                rr.invoke(new CorrelationMatrixReceiver(this.getPage(), this, rr, this.order, numComponents));
            });
            pcaDialog.show();
        } else {
            this.reportError("Only numeric columns are supported for PCA:" + message);
        }
    }

    private heatMapArray(): void {
        let selectedColumns: string[] = cloneSet(this.selectedColumns);
        let newPage = new FullPage();
        this.getPage().insertAfterMe(newPage);
        let dialog = new HeatMapArrayDialog(selectedColumns, newPage, this.schema, this.remoteObjectId);
        dialog.show();
    }

    private heatMap(): void {
        if (this.selectedColumns.size == 3) {
            this.heatMapArray();
            return;
        }
        if (this.selectedColumns.size != 2) {
            this.reportError("Must select exactly 2 columns for heat map");
            return;
        }

        let columns: RangeInfo[] = [];
        let cds: ColumnDescription[] = [];
        this.selectedColumns.forEach(v => {
            let colDesc = TableView.findColumn(this.schema, v);
            if (colDesc.kind == "String") {
                this.reportError("Heat maps not supported for string columns " + colDesc.name);
                return;
            }
            if (colDesc.kind == "Category") {
                this.reportError("Heat maps not yet implemented for category columns " + colDesc.name);
                return;
            }
            let ci = new RangeInfo();
            ci.columnName = colDesc.name;
            cds.push(colDesc);
            columns.push(ci);
        });

        if (columns.length != 2)
            // some error has occurred
            return;
        let rr = this.createRange2DRequest(columns[0], columns[1]);
        rr.invoke(new Range2DCollector(cds, this.schema, this.getPage(), this, rr, true));
    }

    private highlightSelectedColumns(): void {
        for (let i = 0; i < this.schema.length; i++) {
            let cd = new ColumnDescription(this.schema[i]);
            let name = cd.name;
            let cls = this.columnClass(name);
            let headers = this.tHead.getElementsByClassName(cls);
            let cells = this.cellsPerColumn.get(name);
            let selected = this.selectedColumns.has(name);
            for (let i = 0; i < headers.length; i++) {
                let header = headers[i];
                if (selected)
                    header.classList.add("selected");
                else
                    header.classList.remove("selected");
            }
            for (let i = 0; i < cells.length; i++) {
                let cell = cells[i];
                if (selected)
                    cell.classList.add("selected");
                else
                    cell.classList.remove("selected");
            }
        }
    }

    private updateScrollBar(): void {
        if (this.startPosition == null || this.rowCount == null)
            return;
        if (this.rowCount <= 0 || this.dataRowsDisplayed <= 0)
            // we show everything
            this.setScroll(0, 1);
        else
            this.setScroll(this.startPosition / this.rowCount,
                (this.startPosition + this.dataRowsDisplayed) / this.rowCount);
    }

    public getRowCount() : number {
        return this.tBody.childNodes.length;
    }

    public getColumnCount() : number {
        return this.schema.length;
    }

    private runHeavyHitters(colName: string, percent: number) {
        if (percent == null || percent < .01 || percent > 100) {
            this.reportError("Percentage must be between .01 and 100");
            return;
        }
        let columns: IColumnDescription[] = [];
        let cso : ColumnSortOrientation[] = [];
        if (this.selectedColumns.size != 0) {
            this.selectedColumns.forEach(v => {
                let colDesc = TableView.findColumn(this.schema, v);
                columns.push(colDesc);
                cso.push({ columnDescription: colDesc, isAscending: true });
            });
        } else {
            let colDesc = TableView.findColumn(this.schema, colName);
            columns.push(colDesc);
            cso.push({ columnDescription: colDesc, isAscending: true });
        }
        let order = new RecordOrder(cso);
        let rr = this.createHeavyHittersRequest(columns, percent);
        rr.invoke(new HeavyHittersReceiver(this.getPage(), this, rr, columns, order));
    }

    private heavyHitters(colName: string): void {
        let d = new Dialog("Heavy hitters");
        d.addTextField("percent", "Threshold (%)", "Double");
        d.setAction(() => {
            let amount = d.getFieldValueAsNumber("percent");
            this.runHeavyHitters(colName, amount)
        });
        d.show();
    }

    protected static convert(val: any, kind: ContentsKind): string {
        if (kind == "Integer" || kind == "Double")
            return String(val);
        else if (kind == "Date")
            return Converters.dateFromDouble(<number>val).toString();
        else if (kind == "Category" || kind == "String" || kind == "Json")
            return <string>val;
        else
            return "?";  // TODO
    }

    private drawDataRange(cell: HTMLElement, position: number, count: number) : void {
        let w = Math.max(0.01, count / this.rowCount);
        let x = position / this.rowCount;
        if (x + w > 1)
            x = 1 - w;
        cell.classList.add('dataRange');
        d3.select(cell).append('svg')
            .append("g").append("rect")
            .attr("x", x)
            .attr("y", 0)
            .attr("width", w) // 0.01 corresponds to 1 pixel
            .attr("height", 1);
    }

    public addRow(row : RowView, cds: ColumnDescription[]) : void {
        let trow = this.tBody.insertRow();

        let position = this.startPosition + this.dataRowsDisplayed;

        let cell = trow.insertCell(0);
        this.drawDataRange(cell, position, row.count);

        cell = trow.insertCell(1);
        cell.style.textAlign = "right";
        cell.textContent = significantDigits(row.count);

        for (let i = 0; i < cds.length; i++) {
            let cd = cds[i];
            cell = trow.insertCell(i + 2);
            cell.classList.add(this.columnClass(cd.name));
            cell.style.textAlign = "right";

            this.cellsPerColumn.get(cd.name).push(cell);

            let dataIndex = this.order.find(cd.name);
            if (dataIndex == -1)
                continue;
            if (this.isVisible(cd.name)) {
                let value = row.values[dataIndex];
                if (value == null) {
                    cell.classList.add("missingData");
                    cell.textContent = "missing";
                } else {
                    let cellValue : string = TableView.convert(row.values[dataIndex], cd.kind);
                    cell.textContent = cellValue;
                    cell.oncontextmenu = e => {
                        e.preventDefault();
                        this.contextMenu.clear();
                        this.contextMenu.addItem({text: "Filter for " + cellValue,
                            action: () => this.equalityFilter(cd.name, cellValue)});
                        this.contextMenu.addItem({text: "Filter for not " + cellValue,
                            action: () => this.equalityFilter(cd.name, cellValue, true)});
                        this.contextMenu.move(e.pageX - 1, e.pageY - 1);
                        this.contextMenu.show();
                    };
                }
            }

        }
        this.dataRowsDisplayed += row.count;
    }

    public setScroll(top: number, bottom: number) : void {
        this.scrollBar.setPosition(top, bottom);
    }
}

export class TableRenderer extends Renderer<TableDataView> {
    constructor(page: FullPage,
                protected table: TableView,
                operation: ICancellable,
                protected revert: boolean,
                protected order: RecordOrder) {
        super(page, operation, "Geting table info");
    }

    onNext(value: PartialResult<TableDataView>): void {
        super.onNext(value);
        this.table.updateView(value.data, this.revert, this.order, this.elapsedMilliseconds());
        this.table.scrollIntoView();
    }
}

export class RemoteTableReceiver extends Renderer<string> {
    public remoteTableId: string;

    constructor(page: FullPage, operation: ICancellable) {
        super(page, operation, "Get schema");
    }

    protected getTableSchema(tableId: string) {
        let table = new TableView(tableId, this.page);
        this.page.setDataView(table);
        let rr = table.createGetSchemaRequest();
        rr.setStartTime(this.operation.startTime());
        rr.invoke(new TableRenderer(this.page, table, rr, false, new RecordOrder([])));
    }

    public onNext(value: PartialResult<string>): void {
        super.onNext(value);
        if (value.data != null)
            this.remoteTableId = value.data;
    }

    public onCompleted(): void {
        this.finished();
        if (this.remoteTableId == null)
            return;
        this.getTableSchema(this.remoteTableId);
    }
}

<<<<<<< HEAD
/*
First step of a histogram for a categorical column:
=======
export class DistinctStrings {
    mySet: string[];
    truncated: boolean;
    rowCount: number;
    missingCount: number;
}
>>>>>>> b2132322

export class NumberStrings extends Renderer<DistinctStrings> {
    protected contentsInfo: DistinctStrings;

    public constructor(protected cd: ColumnDescription, protected schema: Schema,
                       page: FullPage, protected obj: RemoteObject, operation: ICancellable) {
        super(page, operation, "Create converter");
        this.contentsInfo = null;
    }

    public onNext(value: PartialResult<DistinctStrings>): void {
        super.onNext(value);
        this.contentsInfo = value.data;
    }

    public onCompleted(): void {
        if (this.contentsInfo == null)
            return;
        super.finished();
        let strings = this.contentsInfo.uniqueStrings;
        if (strings.length == 0) {
            this.page.reportError("No data in column");
            return;
        }
        strings.sort();

        let bcs: BasicColStats = {
            momentCount: 0,
            min: 0,
            max: strings.length - 1,
            minObject: strings[0],
            maxObject: strings[strings.length - 1],
            moments: [],
            presentCount: this.contentsInfo.rowCount - this.contentsInfo.missingCount,
            missingCount: this.contentsInfo.missingCount
        };

        let rc = new RangeCollector(this.cd, this.schema, strings, this.page, this.obj, this.operation);
        rc.setValue(bcs);
        rc.onCompleted();
    }
}
*/

class QuantileReceiver extends Renderer<any[]> {
    protected firstRow: any[];

    public constructor(page: FullPage,
                       protected tv: TableView,
                       operation: ICancellable,
                       protected order: RecordOrder) {
        super(page, operation, "Compute quantiles");
    }

    onNext(value: PartialResult<any[]>): any {
        super.onNext(value);
        if (value.data != null)
            this.firstRow = value.data;
    }

    onCompleted(): void {
        super.finished();
        if (this.firstRow == null)
            return;

        let rr = this.tv.createNextKRequest(this.order, this.firstRow);
        rr.setStartTime(this.operation.startTime());
        rr.invoke(new TableRenderer(this.page, this.tv, rr, false, this.order));
    }
}

// The string received is actually the id of a remote object that stores
// the heavy hitters information.
class HeavyHittersReceiver extends RemoteTableRenderer {
    public constructor(page: FullPage,
                       protected tv: TableView,
                       operation: ICancellable,
                       protected schema: IColumnDescription[],
                       protected order: RecordOrder) {
        super(page, operation, "Filter heavy");
    }

    onCompleted(): void {
        super.finished();
        if (this.remoteObject == null)
            return;
        let rr = this.tv.createCheckHeavyRequest(this.remoteObject, this.schema);
        rr.setStartTime(this.operation.startTime());
        rr.invoke(new HeavyHittersReceiver2(this.page, this.tv, rr, this.schema, this.order));
    }
}

<<<<<<< HEAD
class HeavyHittersReceiver2 extends RemoteTableRenderer {
=======
interface TopList {
    top: TableDataView; 
    heavyHittersId: string;
}

// This class handles the reply of the "checkHeavy" method.
class HeavyHittersReceiver2 extends Renderer<TopList> {
    private data: TopList;

>>>>>>> b2132322
    public constructor(page: FullPage,
                       protected tv: TableView,
                       operation: ICancellable,
                       protected schema: IColumnDescription[],
                       protected order: RecordOrder) {
        super(page, operation, "Heavy hitters");
<<<<<<< HEAD
=======
        this.data = null;
    }

    onNext(value: PartialResult<TopList>): any {
        super.onNext(value);
        if (value.data != null)
            this.data = value.data;
>>>>>>> b2132322
    }

    onCompleted(): void {
        super.finished();
<<<<<<< HEAD
        if (this.remoteObject == null)
            return;
        let rr = this.tv.createFilterHeavyRequest(this.remoteObject, this.schema);
=======
        if (this.data == null)
            return;
	this.page.reportError(this.data.top.toString());
        let rr = this.tv.createRpcRequest("filterHeavy", {
                hittersId: this.data.heavyHittersId,
                schema: this.schema
            });
>>>>>>> b2132322
        rr.setStartTime(this.operation.startTime());
        rr.invoke(new TableOperationCompleted(this.page, this.tv, rr, this.order));
    }
}

// The string received is actually the id of a remote object that stores
// the correlation matrix information
<<<<<<< HEAD
class CorrelationMatrixReceiver extends RemoteTableRenderer {
=======
class CorrelationMatrixReceiver extends Renderer<string> { 
   private correlationMatrixObjectsId: string;

>>>>>>> b2132322
    public constructor(page: FullPage,
                       protected tv: TableView,
                       operation: ICancellable,
                       protected order: RecordOrder,
                       private numComponents: number) {
        super(page, operation, "Correlation matrix");
    }

    onCompleted(): void {
        super.finished();
        if (this.remoteObject == null)
            return;
        let rr = this.tv.createProjectToEigenVectorsRequest(
                this.remoteObject, this.numComponents);
        rr.setStartTime(this.operation.startTime());
        rr.invoke(new RemoteTableReceiver(this.page, rr));
    }
}

// After operating on a table receives the id of a new remote table.
class TableOperationCompleted extends RemoteTableRenderer {
    public constructor(page: FullPage,
                       protected tv: TableView,
                       operation: ICancellable,
                       protected order: RecordOrder) {
        super(page, operation, "Table operation");
    }

    onCompleted(): void {
        super.finished();
        if (this.remoteObject == null)
            return;
        let table = new TableView(this.remoteObject.remoteObjectId, this.page);
        table.setSchema(this.tv.schema);
        this.page.setDataView(table);
        let rr = table.createNextKRequest(this.order, null);
        rr.setStartTime(this.operation.startTime());
        rr.invoke(new TableRenderer(this.page, table, rr, false, this.order));
    }
}<|MERGE_RESOLUTION|>--- conflicted
+++ resolved
@@ -27,128 +27,12 @@
 import {EqualityFilterDialog, EqualityFilterDescription} from "./equalityFilter";
 import d3 = require('d3');
 import {Dialog} from "./dialog";
-<<<<<<< HEAD
 import {
     Schema, RowView, RecordOrder, IColumnDescription, ColumnDescription, ColumnSortOrientation,
     ContentsKind, RangeInfo, RemoteTableObjectView, ZipReceiver, RemoteTableRenderer
 } from "./tableData";
 import {InitialTable} from "./initialTable";
-=======
 import {HeatMapArrayDialog} from "./heatMapArray";
-
-// The first few classes are direct counterparts to server-side Java classes
-// with the same names.  JSON serialization
-// of the Java classes produces JSON that can be directly cast
-// into these interfaces.
-
-// I can't use an enum for ContentsKind because JSON deserialization does not
-// return an enum from a string.
-export type ContentsKind = "Category" | "Json" | "String" | "Integer" | "Double" | "Date" | "Interval";
-
-export function isNumeric(kind: ContentsKind): boolean {
-    return kind == "Integer" || kind == "Double";
-}
-
-export interface IColumnDescription {
-    readonly kind: ContentsKind;
-    readonly name: string;
-    readonly allowMissing: boolean;
-}
-
-// Direct counterpart to Java class
-export class ColumnDescription implements IColumnDescription {
-    readonly kind: ContentsKind;
-    readonly name: string;
-    readonly allowMissing: boolean;
-
-    constructor(v : IColumnDescription) {
-        this.kind = v.kind;
-        this.name = v.name;
-        this.allowMissing = v.allowMissing;
-    }
-}
-
-// Direct counterpart to Java class
-export interface Schema {
-    [index: number] : IColumnDescription;
-    length: number;
-}
-
-export interface RowView {
-    count: number;
-    values: any[];
-}
-
-// Direct counterpart to Java class
-export interface ColumnSortOrientation {
-    columnDescription: IColumnDescription;
-    isAscending: boolean;
-}
-
-// Direct counterpart to Java class
-export class RecordOrder {
-    constructor(public sortOrientationList: Array<ColumnSortOrientation>) {}
-    public length(): number { return this.sortOrientationList.length; }
-    public get(i: number): ColumnSortOrientation { return this.sortOrientationList[i]; }
-
-    // Find the index of a specific column; return -1 if columns is not in the sort order
-    public find(col: string): number {
-        for (let i = 0; i < this.length(); i++)
-            if (this.sortOrientationList[i].columnDescription.name == col)
-                return i;
-        return -1;
-    }
-    public hide(col: string): void {
-        let index = this.find(col);
-        if (index == -1)
-            // already hidden
-            return;
-        this.sortOrientationList.splice(index, 1);
-    }
-    public sortFirst(cso: ColumnSortOrientation) {
-        let index = this.find(cso.columnDescription.name);
-        if (index != -1)
-            this.sortOrientationList.splice(index, 1);
-        this.sortOrientationList.splice(0, 0, cso);
-    }
-    public show(cso: ColumnSortOrientation) {
-        let index = this.find(cso.columnDescription.name);
-        if (index != -1)
-            this.sortOrientationList.splice(index, 1);
-        this.sortOrientationList.push(cso);
-    }
-    public showIfNotVisible(cso: ColumnSortOrientation) {
-        let index = this.find(cso.columnDescription.name);
-        if (index == -1)
-            this.sortOrientationList.push(cso);
-    }
-    public clone(): RecordOrder {
-        return new RecordOrder(this.sortOrientationList.slice(0));
-    }
-    // Returns a new object
-    public invert(): RecordOrder {
-        let result = new Array<ColumnSortOrientation>(this.sortOrientationList.length);
-        for (let i in this.sortOrientationList) {
-            let cso = this.sortOrientationList[i];
-            result[i] = {
-                isAscending: !cso.isAscending,
-                columnDescription: cso.columnDescription
-            };
-        }
-        return new RecordOrder(result);
-    }
-
-    protected static coToString(cso: ColumnSortOrientation): string {
-        return cso.columnDescription.name + " " + (cso.isAscending ? "up" : "down");
-    }
-    public toString(): string {
-        let result = "";
-        for (let i = 0; i < this.sortOrientationList.length; i++)
-            result += RecordOrder.coToString(this.sortOrientationList[i]);
-        return result;
-    }
-}
->>>>>>> b2132322
 
 // This is the serialization of a NextKList Java object
 export class TableDataView {
@@ -159,25 +43,10 @@
     public rows?: RowView[];
 }
 
-<<<<<<< HEAD
 /**
  * Displays a table in the browser.
  */
 export class TableView extends RemoteTableObjectView
-=======
-export class RangeInfo {
-    columnName: string;
-    // The following are only used for categorical columns
-    firstIndex?: number;
-    lastIndex?: number;
-    firstValue?: string;
-    lastValue?: string;
-    // The following is used when all values are known for categorical columns
-    values?: string[];
-}
-
-export class TableView extends RemoteObjectView
->>>>>>> b2132322
     implements IScrollTarget {
     public static initialDataset: InitialTable = null;
 
@@ -528,8 +397,6 @@
 
     public updateView(data: TableDataView, revert: boolean,
                       order: RecordOrder, elapsedMs: number) : void {
-        console.log("updateView " + revert + " " + order);
-
         this.selectedColumns.clear();
         this.firstSelectedColumn = null;
         this.currentData = data;
@@ -596,9 +463,9 @@
                 }
                 this.contextMenu.addItem({text: "Sort ascending", action: () => this.showColumn(cd.name, 1, true) });
                 this.contextMenu.addItem({text: "Sort descending", action: () => this.showColumn(cd.name, -1, true) });
-                this.contextMenu.addItem({text: "Heat map", action: () => this.heatMap() });
                 if (cd.kind != "Json" && cd.kind != "String")
                     this.contextMenu.addItem({text: "Histogram", action: () => this.histogram(cd.name) });
+                this.contextMenu.addItem({text: "Heat map", action: () => this.heatMap() });
                 this.contextMenu.addItem({text: "Heavy hitters...", action: () => this.heavyHitters(cd.name) });
                 this.contextMenu.addItem({text: "Select numeric columns", action: () => this.selectNumericColumns()});
                 this.contextMenu.addItem({text: "PCA...", action: () => this.pca() });
@@ -611,7 +478,7 @@
         }
         this.tBody = this.htmlTable.createTBody();
 
-        this.cellsPerColumn = new Map<string, HTMLElement[]>()
+        this.cellsPerColumn = new Map<string, HTMLElement[]>();
         cds.forEach((cd) => this.cellsPerColumn.set(cd.name, []));
         let tableRowCount = 0;
         // Add row data
@@ -767,9 +634,7 @@
 
     private heatMapArray(): void {
         let selectedColumns: string[] = cloneSet(this.selectedColumns);
-        let newPage = new FullPage();
-        this.getPage().insertAfterMe(newPage);
-        let dialog = new HeatMapArrayDialog(selectedColumns, newPage, this.schema, this.remoteObjectId);
+        let dialog = new HeatMapArrayDialog(selectedColumns, this.getPage(), this.schema, this);
         dialog.show();
     }
 
@@ -880,7 +745,8 @@
         d.addTextField("percent", "Threshold (%)", "Double");
         d.setAction(() => {
             let amount = d.getFieldValueAsNumber("percent");
-            this.runHeavyHitters(colName, amount)
+            if (amount != null)
+                this.runHeavyHitters(colName, amount)
         });
         d.show();
     }
@@ -967,14 +833,14 @@
     constructor(page: FullPage,
                 protected table: TableView,
                 operation: ICancellable,
-                protected revert: boolean,
+                protected reverse: boolean,
                 protected order: RecordOrder) {
         super(page, operation, "Geting table info");
     }
 
     onNext(value: PartialResult<TableDataView>): void {
         super.onNext(value);
-        this.table.updateView(value.data, this.revert, this.order, this.elapsedMilliseconds());
+        this.table.updateView(value.data, this.reverse, this.order, this.elapsedMilliseconds());
         this.table.scrollIntoView();
     }
 }
@@ -1007,61 +873,6 @@
         this.getTableSchema(this.remoteTableId);
     }
 }
-
-<<<<<<< HEAD
-/*
-First step of a histogram for a categorical column:
-=======
-export class DistinctStrings {
-    mySet: string[];
-    truncated: boolean;
-    rowCount: number;
-    missingCount: number;
-}
->>>>>>> b2132322
-
-export class NumberStrings extends Renderer<DistinctStrings> {
-    protected contentsInfo: DistinctStrings;
-
-    public constructor(protected cd: ColumnDescription, protected schema: Schema,
-                       page: FullPage, protected obj: RemoteObject, operation: ICancellable) {
-        super(page, operation, "Create converter");
-        this.contentsInfo = null;
-    }
-
-    public onNext(value: PartialResult<DistinctStrings>): void {
-        super.onNext(value);
-        this.contentsInfo = value.data;
-    }
-
-    public onCompleted(): void {
-        if (this.contentsInfo == null)
-            return;
-        super.finished();
-        let strings = this.contentsInfo.uniqueStrings;
-        if (strings.length == 0) {
-            this.page.reportError("No data in column");
-            return;
-        }
-        strings.sort();
-
-        let bcs: BasicColStats = {
-            momentCount: 0,
-            min: 0,
-            max: strings.length - 1,
-            minObject: strings[0],
-            maxObject: strings[strings.length - 1],
-            moments: [],
-            presentCount: this.contentsInfo.rowCount - this.contentsInfo.missingCount,
-            missingCount: this.contentsInfo.missingCount
-        };
-
-        let rc = new RangeCollector(this.cd, this.schema, strings, this.page, this.obj, this.operation);
-        rc.setValue(bcs);
-        rc.onCompleted();
-    }
-}
-*/
 
 class QuantileReceiver extends Renderer<any[]> {
     protected firstRow: any[];
@@ -1111,9 +922,6 @@
     }
 }
 
-<<<<<<< HEAD
-class HeavyHittersReceiver2 extends RemoteTableRenderer {
-=======
 interface TopList {
     top: TableDataView; 
     heavyHittersId: string;
@@ -1122,16 +930,12 @@
 // This class handles the reply of the "checkHeavy" method.
 class HeavyHittersReceiver2 extends Renderer<TopList> {
     private data: TopList;
-
->>>>>>> b2132322
     public constructor(page: FullPage,
                        protected tv: TableView,
                        operation: ICancellable,
                        protected schema: IColumnDescription[],
                        protected order: RecordOrder) {
         super(page, operation, "Heavy hitters");
-<<<<<<< HEAD
-=======
         this.data = null;
     }
 
@@ -1139,24 +943,17 @@
         super.onNext(value);
         if (value.data != null)
             this.data = value.data;
->>>>>>> b2132322
     }
 
     onCompleted(): void {
         super.finished();
-<<<<<<< HEAD
-        if (this.remoteObject == null)
-            return;
-        let rr = this.tv.createFilterHeavyRequest(this.remoteObject, this.schema);
-=======
         if (this.data == null)
             return;
-	this.page.reportError(this.data.top.toString());
+    	this.page.reportError(this.data.top.toString());
         let rr = this.tv.createRpcRequest("filterHeavy", {
                 hittersId: this.data.heavyHittersId,
                 schema: this.schema
             });
->>>>>>> b2132322
         rr.setStartTime(this.operation.startTime());
         rr.invoke(new TableOperationCompleted(this.page, this.tv, rr, this.order));
     }
@@ -1164,13 +961,7 @@
 
 // The string received is actually the id of a remote object that stores
 // the correlation matrix information
-<<<<<<< HEAD
 class CorrelationMatrixReceiver extends RemoteTableRenderer {
-=======
-class CorrelationMatrixReceiver extends Renderer<string> { 
-   private correlationMatrixObjectsId: string;
-
->>>>>>> b2132322
     public constructor(page: FullPage,
                        protected tv: TableView,
                        operation: ICancellable,
