/*
 * Copyright (c) 2017 VMWare Inc. All Rights Reserved.
 * SPDX-License-Identifier: Apache-2.0
 *
 * Licensed under the Apache License, Version 2.0 (the "License");
 *  you may not use this file except in compliance with the License.
 *  You may obtain a copy of the License at
 *
 *       http://www.apache.org/licenses/LICENSE-2.0
 *
 *  Unless required by applicable law or agreed to in writing, software
 *  distributed under the License is distributed on an "AS IS" BASIS,
 *  WITHOUT WARRANTIES OR CONDITIONS OF ANY KIND, either express or implied.
 *  See the License for the specific language governing permissions and
 *  limitations under the License.
 */

import Rx = require('rx');
import {
    FullPage, formatNumber, significantDigits, percent, KeyCodes, ScrollBar, IScrollTarget
} from "./ui";
import { Renderer, combineMenu, SelectedObject, CombineOperators } from "./rpc";
import {RangeCollector} from "./histogram";
import {Range2DCollector} from "./heatMap";
import {TopMenu, TopSubMenu, ContextMenu} from "./menu";
import {Converters, PartialResult, ICancellable, cloneSet} from "./util";
import {EqualityFilterDialog, EqualityFilterDescription} from "./equalityFilter";
import d3 = require('d3');
import {Dialog} from "./dialog";
import {
    Schema, RowView, RecordOrder, IColumnDescription, ColumnDescription, ColumnSortOrientation,
    ContentsKind, RangeInfo, RemoteTableObjectView, ZipReceiver, RemoteTableRenderer
} from "./tableData";
import {InitialTable} from "./initialTable";
import {HeatMapArrayDialog} from "./heatMapArray";

// This is the serialization of a NextKList Java object
export class TableDataView {
    public schema?: Schema;
    // Total number of rows in the complete table
    public rowCount: number;
    public startPosition?: number;
    public rows?: RowView[];
}

/**
 * Displays a table in the browser.
 */
export class TableView extends RemoteTableObjectView
    implements IScrollTarget {
    public static initialDataset: InitialTable = null;

    // Data view part: received from remote site
    public schema?: Schema;
    // Logical position of first row displayed
    protected startPosition?: number;
    // Total rows in the table
    protected rowCount?: number;
    protected order: RecordOrder;
    // Logical number of data rows displayed; includes count of each data row
    protected dataRowsDisplayed: number;
    protected scrollBar : ScrollBar;
    protected htmlTable : HTMLTableElement;
    protected tHead : HTMLTableSectionElement;
    protected tBody: HTMLTableSectionElement;
    protected currentData: TableDataView;
    protected selectedColumns: Set<string>;
    protected firstSelectedColumn: string;  // for shift-click
    protected contextMenu: ContextMenu;
    protected cellsPerColumn: Map<string, HTMLElement[]>;

    public constructor(remoteObjectId: string, page: FullPage) {
        super(remoteObjectId, page);

        this.order = new RecordOrder([]);
        if (TableView.initialDataset == null)
            TableView.initialDataset = new InitialTable(remoteObjectId);
        this.topLevel = document.createElement("div");
        this.topLevel.id = "tableContainer";
        this.topLevel.tabIndex = 1;  // necessary for keyboard events?
        this.topLevel.onkeydown = e => this.keyDown(e);
        this.selectedColumns = new Set<string>();
        this.firstSelectedColumn = null;

        this.topLevel.style.flexDirection = "column";
        this.topLevel.style.display = "flex";
        this.topLevel.style.flexWrap = "nowrap";
        this.topLevel.style.justifyContent = "flex-start";
        this.topLevel.style.alignItems = "stretch";

        let menu = new TopMenu([
            {
                text: "View", subMenu: new TopSubMenu([
                    { text: "Full dataset", action: () => { TableView.fullDataset(this.page); } },
                    { text: "Refresh", action: () => { this.refresh(); } },
                    { text: "All columns", action: () => { this.showAllRows(); } },
                    { text: "No columns", action: () => { this.setOrder(new RecordOrder([])); } }
                ])
            },
            {
                text: "Combine", subMenu: combineMenu(this)
            }
        ]);
        this.topLevel.appendChild(menu.getHTMLRepresentation());
        this.contextMenu = new ContextMenu();
        this.contextMenu.hide();
        this.topLevel.appendChild(this.contextMenu.getHTMLRepresentation());
        this.topLevel.appendChild(document.createElement("hr"));
        this.htmlTable = document.createElement("table");
        this.scrollBar = new ScrollBar(this);

        // to force the scroll bar next to the table we put them in yet another div
        let tblAndBar = document.createElement("div");
        tblAndBar.style.flexDirection = "row";
        tblAndBar.style.display = "flex";
        tblAndBar.style.flexWrap = "nowrap";
        tblAndBar.style.justifyContent = "flex-start";
        tblAndBar.style.alignItems = "stretch";
        this.topLevel.appendChild(tblAndBar);
        tblAndBar.appendChild(this.htmlTable);
        tblAndBar.appendChild(this.scrollBar.getHTMLRepresentation());
    }

    reportError(s: string) {
        this.page.reportError(s);
    }

    // combine two views according to some operation
    combine(how: CombineOperators): void {
        let r = SelectedObject.current.getSelected();
        if (r == null) {
            this.reportError("No view selected");
            return;
        }

        let rr = this.createZipRequest(r);
        let o = this.order.clone();
        let finalRenderer = (page: FullPage, operation: ICancellable) =>
            { return new TableOperationCompleted(page, this, operation, o); };
        rr.invoke(new ZipReceiver(this.getPage(), rr, how, finalRenderer));
    }

    // invoked when scrolling has completed
    scrolledTo(position: number): void {
        if (position <= 0) {
            this.begin();
        } else if (position >= 1.0) {
            this.end();
        } else {
            let o = this.order.clone();
            let rr = this.createQuantileRequest(this.currentData.rowCount, o, position);
	        console.log("expecting quantile: " + String(position));
            rr.invoke(new QuantileReceiver(this.getPage(), this, rr, o));
        }
    }

    protected keyDown(ev: KeyboardEvent): void {
        if (ev.keyCode == KeyCodes.pageUp)
            this.pageUp();
        else if (ev.keyCode == KeyCodes.pageDown)
            this.pageDown();
        else if (ev.keyCode == KeyCodes.end)
            this.end();
        else if (ev.keyCode == KeyCodes.home)
            this.begin();
    }

    public pageUp(): void {
        if (this.currentData == null || this.currentData.rows.length == 0)
            return;
        if (this.startPosition <= 0) {
            this.reportError("Already at the top");
            return;
        }
        let order = this.order.invert();
        let rr = this.createNextKRequest(order, this.currentData.rows[0].values);
        rr.invoke(new TableRenderer(this.getPage(), this, rr, true, order));
    }

    protected begin(): void {
        if (this.currentData == null || this.currentData.rows.length == 0)
            return;
        if (this.startPosition <= 0) {
            this.reportError("Already at the top");
            return;
        }
        let o = this.order.clone();
        let rr = this.createNextKRequest(o, null);
        rr.invoke(new TableRenderer(this.getPage(), this, rr, false, o));
    }

    protected end(): void {
        if (this.currentData == null || this.currentData.rows.length == 0)
            return;
        if (this.startPosition + this.dataRowsDisplayed >= this.rowCount - 1) {
            this.reportError("Already at the bottom");
            return;
        }
        let order = this.order.invert();
        let rr = this.createNextKRequest(order, null);
        rr.invoke(new TableRenderer(this.getPage(), this, rr, true, order));
    }

    public pageDown(): void {
        if (this.currentData == null || this.currentData.rows.length == 0)
            return;
        if (this.startPosition + this.dataRowsDisplayed >= this.rowCount - 1) {
            this.reportError("Already at the bottom");
            return;
        }
        let o = this.order.clone();
        let rr = this.createNextKRequest(o, this.currentData.rows[this.currentData.rows.length - 1].values);
        rr.invoke(new TableRenderer(this.getPage(), this, rr, false, o));
    }

    protected setOrder(o: RecordOrder): void {
        let rr = this.createNextKRequest(o, null);
        rr.invoke(new TableRenderer(this.getPage(), this, rr, false, o));
    }

    protected showAllRows(): void {
        if (this.schema == null) {
            this.reportError("No data loaded");
            return;
        }

        let o = this.order.clone();
        for (let i = 0; i < this.schema.length; i++) {
            let c = this.schema[i];
            o.showIfNotVisible({ columnDescription: c, isAscending: true });
        }
        this.setOrder(o);
    }

    // Navigate back to the first table known
    public static fullDataset(page: FullPage): void {
        if (TableView.initialDataset == null)
            return;

        let table = new TableView(TableView.initialDataset.remoteObjectId, page);
        page.setDataView(table);
        let rr = table.createGetSchemaRequest();
        rr.invoke(new TableRenderer(page, table, rr, false, new RecordOrder([])));
    }

    public static columnIndex(schema: Schema, colName: string): number {
        if (schema == null)
            return null;
        for (let i = 0; i < schema.length; i++)
            if (schema[i].name == colName)
                return i;
        return null;
    }

    public static findColumn(schema: Schema, colName: string): IColumnDescription {
        let colIndex = TableView.columnIndex(schema, colName);
        if (colIndex != null)
            return schema[colIndex];
        return null;
    }

    getSortOrder(column: string): [boolean, number] {
        for (let i = 0; i < this.order.length(); i++) {
            let o = this.order.get(i);
            if (o.columnDescription.name == column)
                return [o.isAscending, i];
        }
        return null;
    }

    public isVisible(column: string): boolean {
        let so = this.getSortOrder(column);
        return so != null;
     }

    public isAscending(column: string): boolean {
        let so = this.getSortOrder(column);
        if (so == null) return null;
        return so[0];
    }

    public getSortIndex(column: string): number {
        let so = this.getSortOrder(column);
        if (so == null) return null;
        return so[1];
    }

    public getSortArrow(column: string): string {
        let asc = this.isAscending(column);
        if (asc == null)
            return "";
        else if (asc)
            return "&dArr;";
        else
            return "&uArr;";
    }

    private addHeaderCell(thr: Node, cd: ColumnDescription) : HTMLElement {
        let thd = document.createElement("th");
        let label = cd.name;
        if (!this.isVisible(cd.name)) {
            thd.style.fontWeight = "normal";
        } else {
            label += " " +
                this.getSortArrow(cd.name) + this.getSortIndex(cd.name);
        }
        thd.innerHTML = label;
        thr.appendChild(thd);
        return thd;
    }

    // columnName is ignored if the set of selected columns is non-empty
    public showColumn(columnName: string, order: number, first: boolean) : void {
        // order is 0 to hide
        //         -1 to sort descending
        //          1 to sort ascending
        let o = this.order.clone();
        // The set iterator did not seem to work correctly...
        let s: string[] = [];
        if (this.selectedColumns.size != 0) {
            this.selectedColumns.forEach(v => s.push(v));
        } else {
            s.push(columnName);
        }

        for (let i = 0; i < s.length; i++) {
            let colName = s[i];
            let col = TableView.findColumn(this.schema, colName);
            if (order != 0 && col != null) {
                if (first)
                    o.sortFirst({columnDescription: col, isAscending: order > 0});
                else
                    o.show({columnDescription: col, isAscending: order > 0});
            } else {
                o.hide(colName);
            }
        }
        this.setOrder(o);
    }

    public histogram(columnName: string): void {
        if (this.selectedColumns.size <= 1) {
            let cd = TableView.findColumn(this.schema, columnName);
            if (cd.kind == "Category") {
                // Continuation invoked after the distinct strings have been obtained
                let cont = (operation: ICancellable) => {
                    let ds = TableView.initialDataset.getDistinctStrings(columnName);
                    if (ds == null)
                        // Probably an error has occurred
                        return;
                    let rr = this.createRangeRequest(ds.getRangeInfo(columnName));
                    rr.setStartTime(operation.startTime());
                    rr.invoke(new RangeCollector(cd, this.schema, ds, this.getPage(), this, rr));
                };
                // Get the categorical data and invoke the continuation
                TableView.initialDataset.retrieveCategoryValues([columnName], this.getPage(), cont);
            } else {
                let rr = this.createRangeRequest({columnName: columnName, allNames: null});
                rr.invoke(new RangeCollector(cd, this.schema, null, this.getPage(), this, rr));
            }
        } else if (this.selectedColumns.size == 2) {
            let columns: RangeInfo[] = [];
            let cds: ColumnDescription[] = [];
            this.selectedColumns.forEach(v => {
                let colDesc = TableView.findColumn(this.schema, v);
                if (colDesc.kind == "String") {
                    this.reportError("2D Histograms not supported for string columns " + colDesc.name);
                    return;
                }
                if (colDesc.kind == "Category") {
                    this.reportError("2D histograms not yet implemented for category columns " + colDesc.name);
                    return;
                }
                let ci = new RangeInfo();
                ci.columnName = colDesc.name;
                cds.push(colDesc);
                columns.push(ci);
            });

            if (columns.length != 2)
                return;
            let rr = this.createRange2DRequest(columns[0], columns[1]);
            rr.invoke(new Range2DCollector(cds, this.schema, this.getPage(), this, rr, false));
        } else {
            this.reportError("Must select 1 or 2 columns for histogram");
            return;
        }
    }

    public refresh(): void {
        if (this.currentData == null) {
            this.reportError("Nothing to refresh");
            return;
        }
        this.updateView(this.currentData, false, this.order, 0);
    }

    public updateView(data: TableDataView, revert: boolean,
                      order: RecordOrder, elapsedMs: number) : void {
        this.selectedColumns.clear();
        this.firstSelectedColumn = null;
        this.currentData = data;
        this.dataRowsDisplayed = 0;
        this.startPosition = data.startPosition;
        this.rowCount = data.rowCount;
        this.order = order.clone();
        if (revert) {
            let rowsDisplayed = 0;
            if (data.rows != null) {
                data.rows.reverse();
                rowsDisplayed = data.rows.map(r => r.count)
                    .reduce( (a, b) => { return a + b; }, 0 );
            }
            this.startPosition = this.rowCount - this.startPosition - rowsDisplayed;
            this.order = this.order.invert();
        }
        this.setSchema(data.schema);

        if (this.tHead != null)
            this.tHead.remove();
        if (this.tBody != null)
            this.tBody.remove();
        this.tHead = this.htmlTable.createTHead();
        let thr = this.tHead.appendChild(document.createElement("tr"));

        // These two columns are always shown
        let cds : ColumnDescription[] = [];
        let posCd = new ColumnDescription({
            kind: "Integer",
            name: "(position)",
            allowMissing: false });
        let ctCd = new ColumnDescription({
            kind: "Integer",
            name: "(count)",
            allowMissing: false });

        // Create column headers
        this.addHeaderCell(thr, posCd);
        this.addHeaderCell(thr, ctCd);
        if (this.schema == null)
            return;

        for (let i = 0; i < this.schema.length; i++) {
            let cd = new ColumnDescription(this.schema[i]);
            cds.push(cd);
            let thd = this.addHeaderCell(thr, cd);
            thd.className = this.columnClass(cd.name);
            thd.onclick = e => this.columnClick(cd.name, e);
            thd.oncontextmenu = e => {
                e.preventDefault();
                this.columnClick(cd.name, e);
                if (e.ctrlKey && (e.button == 1)) {
                    // Ctrl + click is interpreted as a right-click on macOS.
                    // This makes sure it's interpreted as a column click with Ctrl.
                    return;
                }

                this.contextMenu.clear();
                if (this.order.find(cd.name) >= 0) {
                    this.contextMenu.addItem({text: "Hide", action: () => this.showColumn(cd.name, 0, true)});
                } else {
                    this.contextMenu.addItem({text: "Show", action: () => this.showColumn(cd.name, 1, false)});
                }
                this.contextMenu.addItem({text: "Sort ascending", action: () => this.showColumn(cd.name, 1, true) });
                this.contextMenu.addItem({text: "Sort descending", action: () => this.showColumn(cd.name, -1, true) });
                if (cd.kind != "Json" && cd.kind != "String")
                    this.contextMenu.addItem({text: "Histogram", action: () => this.histogram(cd.name) });
                this.contextMenu.addItem({text: "Heat map", action: () => this.heatMap() });
                this.contextMenu.addItem({text: "Heavy hitters...", action: () => this.heavyHitters(cd.name) });
                this.contextMenu.addItem({text: "Select numeric columns", action: () => this.selectNumericColumns()});
                this.contextMenu.addItem({text: "PCA...", action: () => this.pca() });
                this.contextMenu.addItem({text: "Filter...", action: () => this.equalityFilter(cd.name)});

                // Spawn the menu at the mouse's location
                this.contextMenu.move(e.pageX - 1, e.pageY - 1);
                this.contextMenu.show();
            };
        }
        this.tBody = this.htmlTable.createTBody();

        this.cellsPerColumn = new Map<string, HTMLElement[]>();
        cds.forEach((cd) => this.cellsPerColumn.set(cd.name, []));
        let tableRowCount = 0;
        // Add row data
        if (data.rows != null) {
            tableRowCount = data.rows.length;
            for (let i = 0; i < data.rows.length; i++)
                this.addRow(data.rows[i], cds);
        }

        // Create table footer
        let footer = this.tBody.insertRow();
        let cell = footer.insertCell(0);
        cell.colSpan = this.schema.length + 2;
        cell.className = "footer";

        let perc = "";
        if (this.rowCount > 0)
            perc = percent(this.dataRowsDisplayed / this.rowCount);
        if (this.startPosition > 0) {
            if (perc != "")
                perc += " ";
            perc += "starting at " + percent(this.startPosition / this.rowCount);
        }
        if (perc != "")
            perc = " (" + perc + ")";

        cell.textContent = "Showing on " + tableRowCount + " rows " +
            formatNumber(this.dataRowsDisplayed) +
            "/" + formatNumber(this.rowCount) + " data rows" + perc;

        this.updateScrollBar();
        this.highlightSelectedColumns();
        this.reportError("Operation took " + significantDigits(elapsedMs/1000) + " seconds");
    }

    public setSchema(schema: Schema): void {
        if (this.schema == null)
            this.schema = schema;
    }

    // mouse click on a column
    private columnClick(colName: string, e: MouseEvent): void {
        e.preventDefault();
        if (e.ctrlKey || e.metaKey) {
            this.firstSelectedColumn = colName;
            if (this.selectedColumns.has(colName))
                this.selectedColumns.delete(colName);
            else
                this.selectedColumns.add(colName);
        } else if (e.shiftKey) {
            if (this.firstSelectedColumn == null)
                this.firstSelectedColumn = colName;
            let first = TableView.columnIndex(this.schema, this.firstSelectedColumn);
            let last = TableView.columnIndex(this.schema, colName);
            this.selectedColumns.clear();
            if (first > last) { let tmp = first; first = last; last = tmp; }
            for (let i = first; i <= last; i++)
                this.selectedColumns.add(this.schema[i].name);
        } else {
            if (e.button == 2) {
                // right button
                if (this.selectedColumns.has(colName))
                    // Do nothing if pressed on a selected column
                    return;
            }

            this.firstSelectedColumn = colName;
            this.selectedColumns.clear();
            this.selectedColumns.add(colName);
        }
        this.highlightSelectedColumns();
    }

    private selectNumericColumns(): void {
        this.selectedColumns.clear();
        for (let i = 0; i < this.schema.length; i++) {
            let kind = this.schema[i].kind;
            if (kind == "Integer" || kind == "Double")
                this.selectedColumns.add(this.schema[i].name);
        }
        this.highlightSelectedColumns();
    }

    private columnClass(colName: string): string {
        let index = TableView.columnIndex(this.schema, colName);
        return "col" + String(index);
    }

    private runFilter(filter: EqualityFilterDescription): void {
<<<<<<< HEAD
        let rr = this.createFilterEqualityRequest(filter);
        rr.invoke(new TableOperationCompleted(this.page, this, rr, this.order));
=======
        let rr = this.createRpcRequest("filterEquality", filter);
        let newPage = new FullPage();
        this.page.insertAfterMe(newPage);
        rr.invoke(new RemoteTableReceiver(newPage, rr));
>>>>>>> 3e03c583
    }

    private equalityFilter(colname: string, value?: string, complement?: boolean): void {
        let cd = TableView.findColumn(this.schema, colname);
        if (value == null) {
            let ef = new EqualityFilterDialog(cd);
            ef.setAction(() => this.runFilter(ef.getFilter()));
            ef.show();
        } else {
            if (cd.kind == "Date") {
                // Parse the date in Javascript; the Java Date parser is very bad
                let date = new Date(value);
                value = Converters.doubleFromDate(date).toString();
            }
            let efd: EqualityFilterDescription = {
                columnDescription: cd,
                compareValue: value,
                complement: (complement == null ? false : complement)
            };
            this.runFilter(efd);
        }
    }

    private pca(): void {
        let colNames: string[] = [];
        this.selectedColumns.forEach(col => colNames.push(col));

        let valid = true;
        let message = "";
        colNames.forEach((colName) => {
            let kind = TableView.findColumn(this.schema, colName).kind;
            if (kind != "Double" && kind != "Integer") {
                valid = false;
                message += "\n  * Column '" + colName  + "' is not numeric.";
            }
        });

        if (colNames.length < 3) {
            this.reportError("Not enough numeric columns. Need at least 3. There are " + colNames.length);
            return;
        }

        if (valid) {
            let pcaDialog = new Dialog("Principal Component Analysis");
            pcaDialog.addTextField("numComponents", "Number of components", "Integer", "2");
            pcaDialog.setAction(() => {
                let numComponents: number = pcaDialog.getFieldValueAsInt("numComponents");
                if (numComponents < 1 || numComponents > colNames.length) {
                    this.reportError("Number of components for PCA must be between 1 (incl.) " +
                        "and the number of selected columns, " + colNames.length + " (incl.). (" +
                        numComponents + " does not satisfy this.)");
                    return;
                }
                let rr = this.createCorrelationMatrixRequest(colNames);
                rr.invoke(new CorrelationMatrixReceiver(this.getPage(), this, rr, this.order, numComponents));
            });
            pcaDialog.show();
        } else {
            this.reportError("Only numeric columns are supported for PCA:" + message);
        }
    }

    private heatMapArray(): void {
        let selectedColumns: string[] = cloneSet(this.selectedColumns);
        let dialog = new HeatMapArrayDialog(selectedColumns, this.getPage(), this.schema, this);
        dialog.show();
    }

    private heatMap(): void {
        if (this.selectedColumns.size == 3) {
            this.heatMapArray();
            return;
        }
        if (this.selectedColumns.size != 2) {
            this.reportError("Must select exactly 2 columns for heat map");
            return;
        }

        let columns: RangeInfo[] = [];
        let cds: ColumnDescription[] = [];
        this.selectedColumns.forEach(v => {
            let colDesc = TableView.findColumn(this.schema, v);
            if (colDesc.kind == "String") {
                this.reportError("Heat maps not supported for string columns " + colDesc.name);
                return;
            }
            if (colDesc.kind == "Category") {
                this.reportError("Heat maps not yet implemented for category columns " + colDesc.name);
                return;
            }
            let ci = new RangeInfo();
            ci.columnName = colDesc.name;
            cds.push(colDesc);
            columns.push(ci);
        });

        if (columns.length != 2)
            // some error has occurred
            return;
        let rr = this.createRange2DRequest(columns[0], columns[1]);
        rr.invoke(new Range2DCollector(cds, this.schema, this.getPage(), this, rr, true));
    }

    private highlightSelectedColumns(): void {
        for (let i = 0; i < this.schema.length; i++) {
            let cd = new ColumnDescription(this.schema[i]);
            let name = cd.name;
            let cls = this.columnClass(name);
            let headers = this.tHead.getElementsByClassName(cls);
            let cells = this.cellsPerColumn.get(name);
            let selected = this.selectedColumns.has(name);
            for (let i = 0; i < headers.length; i++) {
                let header = headers[i];
                if (selected)
                    header.classList.add("selected");
                else
                    header.classList.remove("selected");
            }
            for (let i = 0; i < cells.length; i++) {
                let cell = cells[i];
                if (selected)
                    cell.classList.add("selected");
                else
                    cell.classList.remove("selected");
            }
        }
    }

    private updateScrollBar(): void {
        if (this.startPosition == null || this.rowCount == null)
            return;
        if (this.rowCount <= 0 || this.dataRowsDisplayed <= 0)
            // we show everything
            this.setScroll(0, 1);
        else
            this.setScroll(this.startPosition / this.rowCount,
                (this.startPosition + this.dataRowsDisplayed) / this.rowCount);
    }

    public getRowCount() : number {
        return this.tBody.childNodes.length;
    }

    public getColumnCount() : number {
        return this.schema.length;
    }

    private runHeavyHitters(colName: string, percent: number) {
        if (percent == null || percent < .01 || percent > 100) {
            this.reportError("Percentage must be between .01 and 100");
            return;
        }
        let columns: IColumnDescription[] = [];
        let cso : ColumnSortOrientation[] = [];
        if (this.selectedColumns.size != 0) {
            this.selectedColumns.forEach(v => {
                let colDesc = TableView.findColumn(this.schema, v);
                columns.push(colDesc);
                cso.push({ columnDescription: colDesc, isAscending: true });
            });
        } else {
            let colDesc = TableView.findColumn(this.schema, colName);
            columns.push(colDesc);
            cso.push({ columnDescription: colDesc, isAscending: true });
        }
        let order = new RecordOrder(cso);
        let rr = this.createHeavyHittersRequest(columns, percent);
        rr.invoke(new HeavyHittersReceiver(this.getPage(), this, rr, columns, order));
    }

    private heavyHitters(colName: string): void {
        let d = new Dialog("Heavy hitters");
        d.addTextField("percent", "Threshold (%)", "Double");
        d.setAction(() => {
            let amount = d.getFieldValueAsNumber("percent");
            if (amount != null)
                this.runHeavyHitters(colName, amount)
        });
        d.show();
    }

    protected static convert(val: any, kind: ContentsKind): string {
        if (kind == "Integer" || kind == "Double")
            return String(val);
        else if (kind == "Date")
            return Converters.dateFromDouble(<number>val).toString();
        else if (kind == "Category" || kind == "String" || kind == "Json")
            return <string>val;
        else
            return "?";  // TODO
    }

    private drawDataRange(cell: HTMLElement, position: number, count: number) : void {
        let w = Math.max(0.01, count / this.rowCount);
        let x = position / this.rowCount;
        if (x + w > 1)
            x = 1 - w;
        cell.classList.add('dataRange');
        d3.select(cell).append('svg')
            .append("g").append("rect")
            .attr("x", x)
            .attr("y", 0)
            .attr("width", w) // 0.01 corresponds to 1 pixel
            .attr("height", 1);
    }

    public addRow(row : RowView, cds: ColumnDescription[]) : void {
        let trow = this.tBody.insertRow();

        let position = this.startPosition + this.dataRowsDisplayed;

        let cell = trow.insertCell(0);
        this.drawDataRange(cell, position, row.count);

        cell = trow.insertCell(1);
        cell.style.textAlign = "right";
        cell.textContent = significantDigits(row.count);

        for (let i = 0; i < cds.length; i++) {
            let cd = cds[i];
            cell = trow.insertCell(i + 2);
            cell.classList.add(this.columnClass(cd.name));
            cell.style.textAlign = "right";

            this.cellsPerColumn.get(cd.name).push(cell);

            let dataIndex = this.order.find(cd.name);
            if (dataIndex == -1)
                continue;
            if (this.isVisible(cd.name)) {
                let value = row.values[dataIndex];
                if (value == null) {
                    cell.classList.add("missingData");
                    cell.textContent = "missing";
                } else {
                    let cellValue : string = TableView.convert(row.values[dataIndex], cd.kind);
                    cell.textContent = cellValue;
                    cell.oncontextmenu = e => {
                        e.preventDefault();
                        this.contextMenu.clear();
                        this.contextMenu.addItem({text: "Filter for " + cellValue,
                            action: () => this.equalityFilter(cd.name, cellValue)});
                        this.contextMenu.addItem({text: "Filter for not " + cellValue,
                            action: () => this.equalityFilter(cd.name, cellValue, true)});
                        this.contextMenu.move(e.pageX - 1, e.pageY - 1);
                        this.contextMenu.show();
                    };
                }
            }

        }
        this.dataRowsDisplayed += row.count;
    }

    public setScroll(top: number, bottom: number) : void {
        this.scrollBar.setPosition(top, bottom);
    }
}

export class TableRenderer extends Renderer<TableDataView> {
    constructor(page: FullPage,
                protected table: TableView,
                operation: ICancellable,
                protected reverse: boolean,
                protected order: RecordOrder) {
        super(page, operation, "Geting table info");
    }

    onNext(value: PartialResult<TableDataView>): void {
        super.onNext(value);
        this.table.updateView(value.data, this.reverse, this.order, this.elapsedMilliseconds());
        this.table.scrollIntoView();
    }
}

export class RemoteTableReceiver extends Renderer<string> {
    public remoteTableId: string;

    constructor(page: FullPage, operation: ICancellable) {
        super(page, operation, "Get schema");
    }

    protected getTableSchema(tableId: string) {
        let table = new TableView(tableId, this.page);
        this.page.setDataView(table);
        let rr = table.createGetSchemaRequest();
        rr.setStartTime(this.operation.startTime());
        rr.invoke(new TableRenderer(this.page, table, rr, false, new RecordOrder([])));
    }

    public onNext(value: PartialResult<string>): void {
        super.onNext(value);
        if (value.data != null)
            this.remoteTableId = value.data;
    }

    public onCompleted(): void {
        this.finished();
        if (this.remoteTableId == null)
            return;
        this.getTableSchema(this.remoteTableId);
    }
}

class QuantileReceiver extends Renderer<any[]> {
    protected firstRow: any[];

    public constructor(page: FullPage,
                       protected tv: TableView,
                       operation: ICancellable,
                       protected order: RecordOrder) {
        super(page, operation, "Compute quantiles");
    }

    onNext(value: PartialResult<any[]>): any {
        super.onNext(value);
        if (value.data != null)
            this.firstRow = value.data;
    }

    onCompleted(): void {
        super.finished();
        if (this.firstRow == null)
            return;

        let rr = this.tv.createNextKRequest(this.order, this.firstRow);
        rr.setStartTime(this.operation.startTime());
        rr.invoke(new TableRenderer(this.page, this.tv, rr, false, this.order));
    }
}

// The string received is actually the id of a remote object that stores
// the heavy hitters information.
class HeavyHittersReceiver extends RemoteTableRenderer {
    public constructor(page: FullPage,
                       protected tv: TableView,
                       operation: ICancellable,
                       protected schema: IColumnDescription[],
                       protected order: RecordOrder) {
        super(page, operation, "Filter heavy");
    }

    onCompleted(): void {
        super.finished();
        if (this.remoteObject == null)
            return;
        let rr = this.tv.createCheckHeavyRequest(this.remoteObject, this.schema);
        rr.setStartTime(this.operation.startTime());
        rr.invoke(new HeavyHittersReceiver2(this.page, this.tv, rr, this.schema, this.order));
    }
}

interface TopList {
    top: TableDataView;
    heavyHittersId: string;
}

// This class handles the reply of the "checkHeavy" method.
class HeavyHittersReceiver2 extends Renderer<TopList> {
    private data: TopList;
    public constructor(page: FullPage,
                       protected tv: TableView,
                       operation: ICancellable,
                       protected schema: IColumnDescription[],
                       protected order: RecordOrder) {
        super(page, operation, "Heavy hitters");
        this.data = null;
    }

    onNext(value: PartialResult<TopList>): any {
        super.onNext(value);
        if (value.data != null)
            this.data = value.data;
    }

    onCompleted(): void {
        super.finished();
        if (this.data == null)
            return;
    	this.page.reportError(this.data.top.toString());
        let rr = this.tv.createRpcRequest("filterHeavy", {
                hittersId: this.data.heavyHittersId,
                schema: this.schema
            });
        rr.setStartTime(this.operation.startTime());
        rr.invoke(new TableOperationCompleted(this.page, this.tv, rr, this.order));
    }
}

// The string received is actually the id of a remote object that stores
// the correlation matrix information
<<<<<<< HEAD
class CorrelationMatrixReceiver extends RemoteTableRenderer {
=======
class CorrelationMatrixReceiver extends Renderer<string> {
   private correlationMatrixObjectsId: string;

>>>>>>> 3e03c583
    public constructor(page: FullPage,
                       protected tv: TableView,
                       operation: ICancellable,
                       protected order: RecordOrder,
                       private numComponents: number) {
        super(page, operation, "Correlation matrix");
    }

    onCompleted(): void {
        super.finished();
        if (this.remoteObject == null)
            return;
        let rr = this.tv.createProjectToEigenVectorsRequest(
                this.remoteObject, this.numComponents);
        rr.setStartTime(this.operation.startTime());
        rr.invoke(new RemoteTableReceiver(this.page, rr));
    }
}

// After operating on a table receives the id of a new remote table.
class TableOperationCompleted extends RemoteTableRenderer {
    public constructor(page: FullPage,
                       protected tv: TableView,
                       operation: ICancellable,
                       protected order: RecordOrder) {
        super(page, operation, "Table operation");
    }

    onCompleted(): void {
        super.finished();
        if (this.remoteObject == null)
            return;
        let table = new TableView(this.remoteObject.remoteObjectId, this.page);
        table.setSchema(this.tv.schema);
        this.page.setDataView(table);
        let rr = table.createNextKRequest(this.order, null);
        rr.setStartTime(this.operation.startTime());
        rr.invoke(new TableRenderer(this.page, table, rr, false, this.order));
    }
}<|MERGE_RESOLUTION|>--- conflicted
+++ resolved
@@ -568,15 +568,10 @@
     }
 
     private runFilter(filter: EqualityFilterDescription): void {
-<<<<<<< HEAD
         let rr = this.createFilterEqualityRequest(filter);
-        rr.invoke(new TableOperationCompleted(this.page, this, rr, this.order));
-=======
-        let rr = this.createRpcRequest("filterEquality", filter);
         let newPage = new FullPage();
         this.page.insertAfterMe(newPage);
         rr.invoke(new RemoteTableReceiver(newPage, rr));
->>>>>>> 3e03c583
     }
 
     private equalityFilter(colname: string, value?: string, complement?: boolean): void {
@@ -966,15 +961,7 @@
     }
 }
 
-// The string received is actually the id of a remote object that stores
-// the correlation matrix information
-<<<<<<< HEAD
 class CorrelationMatrixReceiver extends RemoteTableRenderer {
-=======
-class CorrelationMatrixReceiver extends Renderer<string> {
-   private correlationMatrixObjectsId: string;
-
->>>>>>> 3e03c583
     public constructor(page: FullPage,
                        protected tv: TableView,
                        operation: ICancellable,
