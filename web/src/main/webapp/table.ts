/*
 * Copyright (c) 2017 VMWare Inc. All Rights Reserved.
 * SPDX-License-Identifier: Apache-2.0
 *
 * Licensed under the Apache License, Version 2.0 (the "License");
 *  you may not use this file except in compliance with the License.
 *  You may obtain a copy of the License at
 *
 *       http://www.apache.org/licenses/LICENSE-2.0
 *
 *  Unless required by applicable law or agreed to in writing, software
 *  distributed under the License is distributed on an "AS IS" BASIS,
 *  WITHOUT WARRANTIES OR CONDITIONS OF ANY KIND, either express or implied.
 *  See the License for the specific language governing permissions and
 *  limitations under the License.
 */

import {
    IHtmlElement, Renderer, FullPage, DataView, formatNumber, significantDigits, percent, KeyCodes,
    ScrollBar, IScrollTarget
} from "./ui";
import {RemoteObject, PartialResult, ICancellable, RpcRequest} from "./rpc";
import Rx = require('rx');
import {BasicColStats} from "./histogramBase";
import {RangeCollector} from "./histogram";
import {Range2DCollector} from "./heatMap";
import {DropDownMenu, ContextMenu, PopupMenu} from "./menu";
import {Converters} from "./util";
import d3 = require('d3');

// The first few classes are direct counterparts to server-side Java classes
// with the same names.  JSON serialization
// of the Java classes produces JSON that can be directly cast
// into these interfaces.

// I can't use an enum for ContentsKind because JSON deserialization does not
// return an enum from a string.

export type ContentsKind = "Category" | "Json" | "String" | "Integer" | "Double" | "Date" | "Interval";

export interface IColumnDescription {
    readonly kind: ContentsKind;
    readonly name: string;
    readonly allowMissing: boolean;
}

// Direct counterpart to Java class
export class ColumnDescription implements IColumnDescription {
    readonly kind: ContentsKind;
    readonly name: string;
    readonly allowMissing: boolean;

    constructor(v : IColumnDescription) {
        this.kind = v.kind;
        this.name = v.name;
        this.allowMissing = v.allowMissing;
    }
}

// Direct counterpart to Java class
export interface Schema {
    [index: number] : IColumnDescription;
    length: number;
}

export interface RowView {
    count: number;
    values: any[];
}

// Direct counterpart to Java class
export interface ColumnSortOrientation {
    columnDescription: IColumnDescription;
    isAscending: boolean;
}

// Direct counterpart to Java class
export class RecordOrder {
    constructor(public sortOrientationList: Array<ColumnSortOrientation>) {}
    public length(): number { return this.sortOrientationList.length; }
    public get(i: number): ColumnSortOrientation { return this.sortOrientationList[i]; }

    // Find the index of a specific column; return -1 if columns is not in the sort order
    public find(col: string): number {
        for (let i = 0; i < this.length(); i++)
            if (this.sortOrientationList[i].columnDescription.name == col)
                return i;
        return -1;
    }
    public hide(col: string): void {
        let index = this.find(col);
        if (index == -1)
            // already hidden
            return;
        this.sortOrientationList.splice(index, 1);
    }
    public sortFirst(cso: ColumnSortOrientation) {
        let index = this.find(cso.columnDescription.name);
        if (index != -1)
            this.sortOrientationList.splice(index, 1);
        this.sortOrientationList.splice(0, 0, cso);
    }
    public show(cso: ColumnSortOrientation) {
        let index = this.find(cso.columnDescription.name);
        if (index != -1)
            this.sortOrientationList.splice(index, 1);
        this.sortOrientationList.push(cso);
    }
    public showIfNotVisible(cso: ColumnSortOrientation) {
        let index = this.find(cso.columnDescription.name);
        if (index == -1)
            this.sortOrientationList.push(cso);
    }
    public clone(): RecordOrder {
        return new RecordOrder(this.sortOrientationList.slice(0));
    }
    // Returns a new object
    public invert(): RecordOrder {
        let result = new Array<ColumnSortOrientation>(this.sortOrientationList.length);
        for (let i in this.sortOrientationList) {
            let cso = this.sortOrientationList[i];
            result[i] = {
                isAscending: !cso.isAscending,
                columnDescription: cso.columnDescription
            };
        }
        return new RecordOrder(result);
    }

    protected static coToString(cso: ColumnSortOrientation): string {
        return cso.columnDescription.name + " " + (cso.isAscending ? "up" : "down");
    }
    public toString(): string {
        let result = "";
        for (let i = 0; i < this.sortOrientationList.length; i++)
            result += RecordOrder.coToString(this.sortOrientationList[i]);
        return result;
    }
}

export class TableDataView {
    public schema?: Schema;
    // Total number of rows in the complete table
    public rowCount: number;
    public startPosition?: number;
    public rows?: RowView[];
}

export class RangeInfo {
    columnName: string;
    // The following are only used for categorical columns
    firstIndex?: number;
    lastIndex?: number;
    firstValue?: string;
    lastValue?: string;
}

/* Example table view:
-------------------------------------------
| pos | count | col0 v1 | col1 ^0 | col2 |
-------------------------------------------
| 10  |     3 | Mike    |       0 |      |
 ------------------------------------------
 | 13 |     6 | Jon     |       1 |      |
 ------------------------------------------
 */

export class TableView extends RemoteObject
    implements IHtmlElement, DataView, IScrollTarget {
    protected static initialTableId: string = null;

    // Data view part: received from remote site
    public schema?: Schema;
    // Logical position of first row displayed
    protected startPosition?: number;
    // Total rows in the table
    protected rowCount?: number;
    protected order: RecordOrder;
    // Computed
    // Logical number of data rows displayed; includes count of each data row
    protected dataRowsDisplayed: number;
    // HTML part
    protected top : HTMLDivElement;
    protected scrollBar : ScrollBar;
    protected htmlTable : HTMLTableElement;
    protected tHead : HTMLTableSectionElement;
    protected tBody: HTMLTableSectionElement;
    protected page: FullPage;
    protected currentData: TableDataView;
    protected numberedCategories: Set<string>;
    protected selectedColumns: Set<string>;
    protected firstSelectedColumn: string;  // for shift-click

    public constructor(remoteObjectId: string, page: FullPage) {
        super(remoteObjectId);

        this.order = new RecordOrder([]);
        this.numberedCategories = new Set<string>();
        this.setPage(page);
        if (TableView.initialTableId == null)
            TableView.initialTableId = remoteObjectId;
        this.top = document.createElement("div");
        this.top.id = "tableContainer";
        this.top.tabIndex = 1;  // necessary for keyboard events?
        this.top.onkeydown = e => this.keyDown(e);
        this.selectedColumns = new Set<string>();
        this.firstSelectedColumn = null;

        this.top.style.flexDirection = "column";
        this.top.style.display = "flex";
        this.top.style.flexWrap = "nowrap";
        this.top.style.justifyContent = "flex-start";
        this.top.style.alignItems = "stretch";
        let menu = new DropDownMenu([
            { text: "View", subMenu: new ContextMenu([
                { text: "home", action: () => { TableView.goHome(this.page); } },
                { text: "refresh", action: () => { this.refresh(); } },
                { text: "all rows", action: () => { this.showAllRows(); } },
                { text: "no rows", action: () => { this.setOrder(new RecordOrder([])); } }
            ])},
            /*
            { text: "Data", subMenu: new ContextMenu([
                { text: "find", action: () => {} },
                { text: "filter", action: () => {} }
            ]),
            } */
        ]);
        this.top.appendChild(menu.getHTMLRepresentation());
        this.top.appendChild(document.createElement("hr"));
        this.htmlTable = document.createElement("table");
        this.scrollBar = new ScrollBar(this);

        // to force the scroll bar next to the table we put them in yet another div
        let tblAndBar = document.createElement("div");
        tblAndBar.style.flexDirection = "row";
        tblAndBar.style.display = "flex";
        tblAndBar.style.flexWrap = "nowrap";
        tblAndBar.style.justifyContent = "flex-start";
        tblAndBar.style.alignItems = "stretch";
        this.top.appendChild(tblAndBar);
        tblAndBar.appendChild(this.htmlTable);
        tblAndBar.appendChild(this.scrollBar.getHTMLRepresentation());
    }

    // invoked when scrolling has completed
    scrolledTo(position: number): void {
        if (position <= 0) {
            this.begin();
        } else if (position >= 1.0) {
            this.end();
        } else {
            let o = this.order.clone();
            let rr = this.createRpcRequest("quantile", {
                precision: 100,
		        tableSize: this.currentData.rowCount,
                order: o,
                position: position
            });
	    console.log("expecting quantile: " + String(position));
            rr.invoke(new QuantileReceiver(this.getPage(), this, rr, o));
        }
    }

    protected keyDown(ev: KeyboardEvent): void {
        if (ev.keyCode == KeyCodes.pageUp)
            this.pageUp();
        else if (ev.keyCode == KeyCodes.pageDown)
            this.pageDown();
        else if (ev.keyCode == KeyCodes.end)
            this.end();
        else if (ev.keyCode == KeyCodes.home)
            this.begin();
    }

    // TODO: measure window size somehow
    static readonly rowsOnScreen = 20;

    public pageUp(): void {
        if (this.currentData == null || this.currentData.rows.length == 0)
            return;
        if (this.startPosition <= 0) {
            this.page.reportError("Already at the top");
            return;
        }
        let order = this.order.invert();
        let rr = this.createNextKRequest(order, this.currentData.rows[0].values);
        rr.invoke(new TableRenderer(this.getPage(), this, rr, true, order));
    }

    protected begin(): void {
        if (this.currentData == null || this.currentData.rows.length == 0)
            return;
        if (this.startPosition <= 0) {
            this.page.reportError("Already at the top");
            return;
        }
        let o = this.order.clone();
        let rr = this.createNextKRequest(o, null);
        rr.invoke(new TableRenderer(this.getPage(), this, rr, false, o));
    }

    protected end(): void {
        if (this.currentData == null || this.currentData.rows.length == 0)
            return;
        if (this.startPosition + this.dataRowsDisplayed >= this.rowCount - 1) {
            this.page.reportError("Already at the bottom");
            return;
        }
        let order = this.order.invert();
        let rr = this.createNextKRequest(order, null);
        rr.invoke(new TableRenderer(this.getPage(), this, rr, true, order));
    }

    public pageDown(): void {
        if (this.currentData == null || this.currentData.rows.length == 0)
            return;
        if (this.startPosition + this.dataRowsDisplayed >= this.rowCount - 1) {
            this.page.reportError("Already at the bottom");
            return;
        }
        let o = this.order.clone();
        let rr = this.createNextKRequest(o, this.currentData.rows[this.currentData.rows.length - 1].values);
        rr.invoke(new TableRenderer(this.getPage(), this, rr, false, o));
    }

    protected setOrder(o: RecordOrder): void {
        let rr = this.createNextKRequest(o, null);
        rr.invoke(new TableRenderer(this.getPage(), this, rr, false, o));
    }

    protected showAllRows(): void {
        if (this.schema == null) {
            this.page.reportError("No data loaded");
            return;
        }

        let o = this.order.clone();
        for (let i = 0; i < this.schema.length; i++) {
            let c = this.schema[i];
            o.showIfNotVisible({ columnDescription: c, isAscending: true });
        }
        this.setOrder(o);
    }

    // Navigate back to the first table known
    public static goHome(page: FullPage): void {
        if (TableView.initialTableId == null)
            return;

        let table = new TableView(TableView.initialTableId, page);
        page.setDataView(table);
        let rr = table.createRpcRequest("getSchema", null);
        rr.invoke(new TableRenderer(page, table, rr, false, new RecordOrder([])));
    }

    columnIndex(colName: string): number {
        if (this.schema == null)
            return null;
        for (let i = 0; i < this.schema.length; i++)
            if (this.schema[i].name == colName)
                return i;
        return null;
    }

    findColumn(colName: string): IColumnDescription {
        let colIndex = this.columnIndex(colName);
        if (colIndex != null)
            return this.schema[colIndex];
        return null;
    }

    setPage(page: FullPage) {
        if (page == null)
            throw("null FullPage");
        this.page = page;
    }

    getPage() : FullPage {
        if (this.page == null)
            throw("Page not set");
        return this.page;
    }

    getSortOrder(column: string): [boolean, number] {
        for (let i = 0; i < this.order.length(); i++) {
            let o = this.order.get(i);
            if (o.columnDescription.name == column)
                return [o.isAscending, i];
        }
        return null;
    }

    public isVisible(column: string): boolean {
        let so = this.getSortOrder(column);
        return so != null;
     }

    public isAscending(column: string): boolean {
        let so = this.getSortOrder(column);
        if (so == null) return null;
        return so[0];
    }

    public getSortIndex(column: string): number {
        let so = this.getSortOrder(column);
        if (so == null) return null;
        return so[1];
    }

    public getSortArrow(column: string): string {
        let asc = this.isAscending(column);
        if (asc == null)
            return "";
        else if (asc)
            return "&dArr;";
        else
            return "&uArr;";
    }

    private addHeaderCell(thr: Node, cd: ColumnDescription) : HTMLElement {
        let thd = document.createElement("th");
        let label = cd.name;
        if (!this.isVisible(cd.name)) {
            thd.style.fontWeight = "normal";
        } else {
            label += " " +
                this.getSortArrow(cd.name) + this.getSortIndex(cd.name);
        }
        thd.innerHTML = label;
        thr.appendChild(thd);
        return thd;
    }

    // columnName is ignored if the set of selected columns is non-empty
    public showColumn(columnName: string, order: number, first: boolean) : void {
        // order is 0 to hide
        //         -1 to sort descending
        //          1 to sort ascending
        let o = this.order.clone();
        // The set iterator did not seem to work correctly...
        let s: string[] = [];
        if (this.selectedColumns.size != 0) {
            this.selectedColumns.forEach(v => s.push(v));
        } else {
            s.push(columnName);
        }

        for (let i = 0; i < s.length; i++) {
            let colName = s[i];
            let col = this.findColumn(colName);
            if (order != 0 && col != null) {
                if (first)
                    o.sortFirst({columnDescription: col, isAscending: order > 0});
                else
                    o.show({columnDescription: col, isAscending: order > 0});
            } else {
                o.hide(colName);
            }
        }
        this.setOrder(o);
    }

    public histogram(columnName: string): void {
        if (this.selectedColumns.size <= 1) {
            let cd = this.findColumn(columnName);
            if (cd.kind == "Category" && !this.numberedCategories.has(columnName)) {
                let rr = this.createRpcRequest("uniqueStrings", columnName);
                rr.invoke(new NumberStrings(cd, this.schema, this.getPage(), this, rr));
            } else {
                let rr = this.createRpcRequest("range", {columnName: columnName});
                rr.invoke(new RangeCollector(cd, this.schema, null, this.getPage(), this, rr));
            }
        } else if (this.selectedColumns.size == 2) {
            let columns: RangeInfo[] = [];
            let cds: ColumnDescription[] = [];
            this.selectedColumns.forEach(v => {
                let colDesc = this.findColumn(v);
                if (colDesc.kind == "String") {
                    this.page.reportError("2D Histograms not supported for string columns " + colDesc.name);
                    return;
                }
                if (colDesc.kind == "Category") {
                    this.page.reportError("2D histograms not yet implemented for category columns " + colDesc.name);
                    return;
                }
                let ci = new RangeInfo();
                ci.columnName = colDesc.name;
                cds.push(colDesc);
                columns.push(ci);
            });

            if (columns.length != 2)
                return;
            let rr = this.createRpcRequest("range2D", columns);
            rr.invoke(new Range2DCollector(cds, this.schema, this.getPage(), this, rr, false));
        } else {
            this.page.reportError("Must select 1 or 2 columns for histogram");
            return;
        }
    }

    public createNextKRequest(order: RecordOrder, firstRow: any[]): RpcRequest {
        let nextKArgs = {
            order: order,
            firstRow: firstRow,
            rowsOnScreen: TableView.rowsOnScreen
        };
        return this.createRpcRequest("getNextK", nextKArgs);
    }

    public refresh(): void {
        if (this.currentData == null) {
            this.page.reportError("Nothing to refresh");
            return;
        }
        this.updateView(this.currentData, false, this.order, 0);
    }

    public updateView(data: TableDataView, revert: boolean,
                      order: RecordOrder, elapsedMs: number) : void {
        console.log("updateView " + revert + " " + order);

        this.selectedColumns.clear();
        this.firstSelectedColumn = null;
        this.currentData = data;
        this.dataRowsDisplayed = 0;
        this.startPosition = data.startPosition;
        this.rowCount = data.rowCount;
        this.order = order.clone();
        if (revert) {
            let rowsDisplayed = 0;
            if (data.rows != null) {
                data.rows.reverse();
                rowsDisplayed = data.rows.map(r => r.count)
                    .reduce( (a, b) => { return a + b; }, 0 );
            }
            this.startPosition = this.rowCount - this.startPosition - rowsDisplayed;
            this.order = this.order.invert();
        }
        this.setSchema(data.schema);

        if (this.tHead != null)
            this.tHead.remove();
        if (this.tBody != null)
            this.tBody.remove();
        this.tHead = this.htmlTable.createTHead();
        let thr = this.tHead.appendChild(document.createElement("tr"));

        // These two columns are always shown
        let cds : ColumnDescription[] = [];
        let posCd = new ColumnDescription({
            kind: "Integer",
            name: "(position)",
            allowMissing: false });
        let ctCd = new ColumnDescription({
            kind: "Integer",
            name: "(count)",
            allowMissing: false });

        // Create column headers
        this.addHeaderCell(thr, posCd);
        this.addHeaderCell(thr, ctCd);
        if (this.schema == null)
            return;

        for (let i = 0; i < this.schema.length; i++) {
            let cd = new ColumnDescription(this.schema[i]);
            cds.push(cd);
            let thd = this.addHeaderCell(thr, cd);
            thd.className = this.columnClass(cd.name);
            thd.onclick = e => this.columnClick(cd.name, e);
            thd.oncontextmenu = e => {
                e.preventDefault();
                if (e.ctrlKey && (e.buttons & 1) != 0) {
                    // Ctrl + click is interpreted as a left-click on some macOS systems.
                    // This prevents this.
                    this.columnClick(cd.name, e);
                    return;
                }
                let menu = new PopupMenu([
                    {text: "sort asc", action: () => this.showColumn(cd.name, 1, true) },
                    {text: "sort desc", action: () => this.showColumn(cd.name, -1, true) },
                    {text: "heavy hitters", action: () => this.heavyHitters(cd.name) },
                    {text: "heat map", action: () => this.heatMap() }
                ]);
                if (this.order.find(cd.name) >= 0) {
                    menu.addItem( {text: "hide", action: () => this.showColumn(cd.name, 0, true) } );
                } else {
                    menu.addItem({text: "show", action: () => this.showColumn(cd.name, 1, false) });
                }
                if (cd.kind != "Json" &&
                    cd.kind != "String")
                    menu.addItem({text: "histogram", action: () => this.histogram(cd.name) });

                document.body.appendChild(menu.getHTMLRepresentation());
                menu.getHTMLRepresentation().style.transform = "translate(" + e.pageX + "px , " + e.pageY + "px)"
            };
        }
        this.tBody = this.htmlTable.createTBody();

        let tableRowCount = 0;
        // Add row data
        if (data.rows != null) {
            tableRowCount = data.rows.length;
            for (let i = 0; i < data.rows.length; i++)
                this.addRow(data.rows[i], cds);
        }

        // Create table footer
        let footer = this.tBody.insertRow();
        let cell = footer.insertCell(0);
        cell.colSpan = this.schema.length + 2;
        cell.className = "footer";

        let perc = "";
        if (this.rowCount > 0)
            perc = percent(this.dataRowsDisplayed / this.rowCount);
        if (this.startPosition > 0) {
            if (perc != "")
                perc += " ";
            perc += "starting at " + percent(this.startPosition / this.rowCount);
        }
        if (perc != "")
            perc = " (" + perc + ")";

        cell.textContent = "Showing on " + tableRowCount + " rows " +
            formatNumber(this.dataRowsDisplayed) +
            "/" + formatNumber(this.rowCount) + " data rows" + perc;

        this.updateScrollBar();
        this.highlightSelectedColumns();
        this.page.reportError("Operation took " + significantDigits(elapsedMs/1000) + " seconds");
    }

    public setSchema(schema: Schema): void {
        if (this.schema == null)
            this.schema = schema;
    }

    // mouse click on a column
    private columnClick(colName: string, e: MouseEvent): void {
        e.preventDefault();
        if (e.ctrlKey) {
            this.firstSelectedColumn = colName;
            if (this.selectedColumns.has(colName))
                this.selectedColumns.delete(colName);
            else
                this.selectedColumns.add(colName);
        } else if (e.shiftKey) {
            if (this.firstSelectedColumn == null)
                this.firstSelectedColumn = colName;
            let first = this.columnIndex(this.firstSelectedColumn);
            let last = this.columnIndex(colName);
            this.selectedColumns.clear();
            if (first > last) { let tmp = first; first = last; last = tmp; }
            for (let i = first; i <= last; i++)
                this.selectedColumns.add(this.schema[i].name);
        } else {
            if ((e.buttons & 2) != 0) {
                // right button
                if (this.selectedColumns.has(colName))
                    // Do nothing if pressed on a selected column
                    return;
            }

            this.firstSelectedColumn = colName;
            this.selectedColumns.clear();
            this.selectedColumns.add(colName);
        }
        this.highlightSelectedColumns();
    }

    private columnClass(colName: string): string {
        let index = this.columnIndex(colName);
        return "col" + String(index);
    }

    private heatMap(): void {
        if (this.selectedColumns.size != 2) {
            this.page.reportError("Must select exactly 2 columns for heat map");
            return;
        }

        let columns: RangeInfo[] = [];
        let cds: ColumnDescription[] = [];
        this.selectedColumns.forEach(v => {
            let colDesc = this.findColumn(v);
            if (colDesc.kind == "String") {
                this.page.reportError("Heat maps not supported for string columns " + colDesc.name);
                return;
            }
            if (colDesc.kind == "Category") {
                this.page.reportError("Heat maps not yet implemented for category columns " + colDesc.name);
                return;
            }
            let ci = new RangeInfo();
            ci.columnName = colDesc.name;
            cds.push(colDesc);
            columns.push(ci);
        });

        if (columns.length != 2)
            // some error has occurred
            return;
        let rr = this.createRpcRequest("range2D", columns);
        rr.invoke(new Range2DCollector(cds, this.schema, this.getPage(), this, rr, true));
    }

    private highlightSelectedColumns(): void {
        for (let i = 0; i < this.schema.length; i++) {
            let cd = new ColumnDescription(this.schema[i]);
            let name = cd.name;
            let cls = this.columnClass(name);
            let cells = document.getElementsByClassName(cls);
            let selected = this.selectedColumns.has(name);

            for (let i = 0; i < cells.length; i++) {
                let cell = cells[i];
                if (selected)
                    cell.classList.add("selected");
                else
                    cell.classList.remove("selected");
            }
        }
    }

    private updateScrollBar(): void {
        if (this.startPosition == null || this.rowCount == null)
            return;
        if (this.rowCount <= 0 || this.dataRowsDisplayed <= 0)
            // we show everything
            this.setScroll(0, 1);
        else
            this.setScroll(this.startPosition / this.rowCount,
                (this.startPosition + this.dataRowsDisplayed) / this.rowCount);
    }

    public getRowCount() : number {
        return this.tBody.childNodes.length;
    }

    public getColumnCount() : number {
        return this.schema.length;
    }

    public getHTMLRepresentation() : HTMLElement {
        return this.top;
    }

    private heavyHitters(colName: string): void {
        let columns: IColumnDescription[] = [];
        let cso : ColumnSortOrientation[] = [];
        if (this.selectedColumns.size != 0) {
            this.selectedColumns.forEach(v => {
                let colDesc = this.findColumn(v);
                columns.push(colDesc);
                cso.push({ columnDescription: colDesc, isAscending: true });
            });
        } else {
            let colDesc = this.findColumn(colName);
            columns.push(colDesc);
            cso.push({ columnDescription: colDesc, isAscending: true });
        }
        let order = new RecordOrder(cso);
        let rr = this.createRpcRequest("heavyHitters", columns);
        rr.invoke(new HeavyHittersReceiver(this.getPage(), this, rr, columns, order));
    }

    protected static convert(val: any, kind: ContentsKind): string {
        if (kind == "Integer" || kind == "Double")
            return String(val);
        else if (kind == "Date")
            return Converters.dateFromDouble(<number>val).toDateString();
        else if (kind == "Category" || kind == "String" || kind == "Json")
            return <string>val;
        else
            return "?";  // TODO
    }

    private drawDataRange(cell: HTMLElement, position: number, count: number) : void {
<<<<<<< HEAD
        cell.classList.add('dataRange');
        d3.select(cell).append('svg')
            .append("g").append("rect")
            .attr("x", position / this.rowCount)
            .attr("y", 0)
            .attr("width", Math.max(0.01, count / this.rowCount)) // 0.01 corresponds to 1 pixel
=======
        let w = Math.max(0.01, count / this.rowCount);
        let x = position / this.rowCount;
        if (x + w > 1)
            x = 1 - w;
        cell.classList.add('dataRange');
        d3.select(cell).append('svg')
            .append("g").append("rect")
            .attr("x", x)
            .attr("y", 0)
            .attr("width", w) // 0.01 corresponds to 1 pixel
>>>>>>> dabff5d5
            .attr("height", 1);
    }

    public addRow(row : RowView, cds: ColumnDescription[]) : void {
        let trow = this.tBody.insertRow();

        let position = this.startPosition + this.dataRowsDisplayed;

        let cell = trow.insertCell(0);
        this.drawDataRange(cell, position, row.count);

        cell = trow.insertCell(1);
        cell.style.textAlign = "right";
        cell.textContent = significantDigits(row.count);

        for (let i = 0; i < cds.length; i++) {
            let cd = cds[i];
            cell = trow.insertCell(i + 2);
            cell.classList.add(this.columnClass(cd.name));
            cell.style.textAlign = "right";

            let dataIndex = this.order.find(cd.name);
            if (dataIndex == -1)
                continue;
            if (this.isVisible(cd.name)) {
                let value = row.values[dataIndex];
                if (value == null) {
                    cell.classList.add("missingData");
                    cell.textContent = "missing";
                } else {
                    cell.textContent = TableView.convert(row.values[dataIndex], cd.kind);
                }
            }
        }
        this.dataRowsDisplayed += row.count;
    }

    public setScroll(top: number, bottom: number) : void {
        this.scrollBar.setPosition(top, bottom);
    }
}

export class TableRenderer extends Renderer<TableDataView> {
    constructor(page: FullPage,
                protected table: TableView,
                operation: ICancellable,
                protected revert: boolean,
                protected order: RecordOrder) {
        super(page, operation, "Geting table info");
    }

    onNext(value: PartialResult<TableDataView>): void {
        super.onNext(value);
        this.table.updateView(value.data, this.revert, this.order, this.elapsedMilliseconds());
    }
}

export class RemoteTableReceiver extends Renderer<string> {
    public remoteTableId: string;

    constructor(page: FullPage, operation: ICancellable) {
        super(page, operation, "Get schema");
    }

    protected getTableSchema(tableId: string) {
        let table = new TableView(tableId, this.page);
        this.page.setDataView(table);
        let rr = table.createRpcRequest("getSchema", null);
        rr.setStartTime(this.operation.startTime());
        rr.invoke(new TableRenderer(this.page, table, rr, false, new RecordOrder([])));
    }

    public onNext(value: PartialResult<string>): void {
        super.onNext(value);
        if (value.data != null)
            this.remoteTableId = value.data;
    }

    public onCompleted(): void {
        this.finished();
        if (this.remoteTableId == null)
            return;
        this.getTableSchema(this.remoteTableId);
    }
}

class DistinctStrings {
    mySet: string[];
    truncated: boolean;
    rowCount: number;
    missingCount: number;
}

// First step of a histogram for a categorical column:
// create a numbering for the strings
class NumberStrings extends Renderer<DistinctStrings> {
    protected contentsInfo: DistinctStrings;

    public constructor(protected cd: ColumnDescription, protected schema: Schema,
                       page: FullPage, protected obj: RemoteObject, operation: ICancellable) {
        super(page, operation, "Create converter");
        this.contentsInfo = null;
    }

    public onNext(value: PartialResult<DistinctStrings>): void {
        super.onNext(value);
        this.contentsInfo = value.data;
    }

    public onCompleted(): void {
        if (this.contentsInfo == null)
            return;
        super.finished();
        let strings = this.contentsInfo.mySet;
        if (strings.length == 0) {
            this.page.reportError("No data in column");
            return;
        }
        strings.sort();

        let bcs: BasicColStats = {
            momentCount: 0,
            min: 0,
            max: strings.length - 1,
            minObject: strings[0],
            maxObject: strings[strings.length - 1],
            moments: [],
            presentCount: this.contentsInfo.rowCount - this.contentsInfo.missingCount,
            missingCount: this.contentsInfo.missingCount
        };

        let rc = new RangeCollector(this.cd, this.schema, strings, this.page, this.obj, this.operation);
        rc.setValue(bcs);
        rc.onCompleted();
    }
}

class QuantileReceiver extends Renderer<any[]> {
    protected firstRow: any[];

    public constructor(page: FullPage,
                       protected tv: TableView,
                       operation: ICancellable,
                       protected order: RecordOrder) {
        super(page, operation, "Compute quantiles");
    }

    onNext(value: PartialResult<any[]>): any {
        super.onNext(value);
        if (value.data != null)
            this.firstRow = value.data;
    }

    onCompleted(): void {
        super.finished();
        if (this.firstRow == null)
            return;

        let rr = this.tv.createNextKRequest(this.order, this.firstRow);
        rr.setStartTime(this.operation.startTime());
        rr.invoke(new TableRenderer(this.page, this.tv, rr, false, this.order));
    }
}

// The string received is actually the id of a remote object that stores
// the heavy hitters information.
class HeavyHittersReceiver extends Renderer<string> {
    private hitterObjectsId: string;

    public constructor(page: FullPage,
                       protected tv: TableView,
                       operation: ICancellable,
                       protected schema: IColumnDescription[],
                       protected order: RecordOrder) {
        super(page, operation, "Heavy hitters");
        this.hitterObjectsId = null;
    }

    onNext(value: PartialResult<string>): any {
        super.onNext(value);
        if (value.data != null)
            this.hitterObjectsId = value.data;
    }

    onCompleted(): void {
        super.finished();
        if (this.hitterObjectsId == null)
            return;
        let rr = this.tv.createRpcRequest("filterHeavy", {
                hittersId: this.hitterObjectsId,
                schema: this.schema
            });
        rr.setStartTime(this.operation.startTime());
        rr.invoke(new FilterCompleted(this.page, this.tv, rr, this.order));
    }
}

// After filtering receives the id of a remote table.
class FilterCompleted extends Renderer<string> {
    public remoteTableId: string;

    public constructor(page: FullPage,
                       protected tv: TableView,
                       operation: ICancellable,
                       protected order: RecordOrder) {
        super(page, operation, "Filter");
    }

    onNext(value: PartialResult<string>): any {
        super.onNext(value);
        if (value.data != null)
            this.remoteTableId = value.data;
    }

    onCompleted(): void {
        super.finished();
        if (this.remoteTableId == null)
            return;
        let table = new TableView(this.remoteTableId, this.page);
        table.setSchema(this.tv.schema);
        this.page.setDataView(table);
        let rr = table.createNextKRequest(this.order, null);
        rr.setStartTime(this.operation.startTime());
        rr.invoke(new TableRenderer(this.page, table, rr, false, this.order));
    }
}<|MERGE_RESOLUTION|>--- conflicted
+++ resolved
@@ -778,14 +778,6 @@
     }
 
     private drawDataRange(cell: HTMLElement, position: number, count: number) : void {
-<<<<<<< HEAD
-        cell.classList.add('dataRange');
-        d3.select(cell).append('svg')
-            .append("g").append("rect")
-            .attr("x", position / this.rowCount)
-            .attr("y", 0)
-            .attr("width", Math.max(0.01, count / this.rowCount)) // 0.01 corresponds to 1 pixel
-=======
         let w = Math.max(0.01, count / this.rowCount);
         let x = position / this.rowCount;
         if (x + w > 1)
@@ -796,7 +788,6 @@
             .attr("x", x)
             .attr("y", 0)
             .attr("width", w) // 0.01 corresponds to 1 pixel
->>>>>>> dabff5d5
             .attr("height", 1);
     }
 
