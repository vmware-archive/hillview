/*
 * Copyright (c) 2017 VMware Inc. All Rights Reserved.
 * SPDX-License-Identifier: Apache-2.0
 *
 * Licensed under the Apache License, Version 2.0 (the "License");
 * you may not use this file except in compliance with the License.
 * You may obtain a copy of the License at
 *
 *    http://www.apache.org/licenses/LICENSE-2.0
 *
 * Unless required by applicable law or agreed to in writing, software
 * distributed under the License is distributed on an "AS IS" BASIS,
 * WITHOUT WARRANTIES OR CONDITIONS OF ANY KIND, either express or implied.
 * See the License for the specific language governing permissions and
 * limitations under the License.
 */

/*
 * This file contains lots of methods for accessing the remote TableTarget.java class.
 */

import {DatasetView, IViewSerialization} from "./datasetView";
import {
    AggregateDescription,
    BasicColStats,
    BucketsInfo,
    CombineOperators,
    CompareDatasetsInfo,
    ComparisonFilterDescription,
    ContainsArgs,
    CountWithConfidence,
    EigenVal,
    FindResult,
    Groups,
    HeavyHittersFilterInfo,
    HistogramRequestInfo,
    IColumnDescription,
    CreateColumnJSMapInfo,
    JSFilterInfo,
    kindIsString,
    ExtractValueFromKeyMapInfo,
    NextKArgs,
    NextKList,
    QuantilesMatrixInfo,
    QuantilesVectorInfo,
    RangeFilterArrayDescription,
    RecordOrder,
    RemoteObjectId,
    RowFilterDescription,
    SampleSet,
    Schema,
    StringColumnFilterDescription,
    StringColumnsFilterDescription,
    StringFilterDescription,
    TopList,
    CreateIntervalColumnMapInfo,
    HeatmapRequestInfo,
    RowValue,
    MapAndColumnRepresentation, FilterListDescription, TableMetadata, RenameArgs
} from "./javaBridge";
import {OnCompleteReceiver, RemoteObject, RpcRequest} from "./rpc";
import {FullPage, PageTitle} from "./ui/fullPage";
import {HtmlString, PointSet, Resolution, SpecialChars, ViewKind} from "./ui/ui";
import {
    assert, assertNever,
    ICancellable,
    Pair,
    Seed,
    significantDigitsHtml,
    Two,
    zip
} from "./util";
import {IDataView} from "./ui/dataview";
import {SchemaClass} from "./schemaClass";
import {PlottingSurface} from "./ui/plottingSurface";
import {CommonArgs, TableMeta} from "./ui/receiver";
import {SubMenu, TopMenuItem} from "./ui/menu";

/**
 * An interface which has a function that is called when all updates are completed.
 */
export interface CompletedWithTime {
    updateCompleted(timeInMs: number): void;
}

export interface OnNextK extends CompletedWithTime {
    updateView(nextKList: NextKList,
               revert: boolean,
               order: RecordOrder | null,
               result: FindResult | null): void;
}

/**
 * This class has methods that correspond directly to TableTarget.java methods.
 */
export class TableTargetAPI extends RemoteObject {
    /**
     * Create a reference to a remote table target.
     * @param remoteObjectId   Id of remote table on the web server.
     */
    constructor(public readonly remoteObjectId: RemoteObjectId) {
        super(remoteObjectId);
    }

    public createMergeRequest(r: RemoteObjectId): RpcRequest<RemoteObjectId> {
        return this.createStreamingRpcRequest<RemoteObjectId>("mergeWith", [r]);
    }

    public createSetRequest(r: RemoteObjectId, c: CombineOperators): RpcRequest<RemoteObjectId> {
        return this.createStreamingRpcRequest<RemoteObjectId>("setOperation",
            { otherId: r, op: CombineOperators[c] });
    }

    public createFindRequest(
<<<<<<< HEAD
        order: RecordOrder, topRow: RowValue[] | null,
        strFilter: StringFilterDescription, excludeTopRow: boolean, next: boolean):
        RpcRequest<FindResult> {
=======
        order: RecordOrder, topRow: any[],
        strFilter: StringFilterDescription):
        RpcRequest<PartialResult<FindResult>> {
>>>>>>> b0b10a36
        return this.createStreamingRpcRequest<FindResult>("find", {
            order: order,
            topRow: topRow,
            stringFilterDescription: strFilter
        });
    }

    public createQuantileRequest(rowCount: number, o: RecordOrder, position: number):
            RpcRequest<RowValue[]> {
        return this.createStreamingRpcRequest<RowValue[]>("quantile", {
            precision: 100,
            tableSize: rowCount,
            order: o,
            position: position,
            seed: Seed.instance.get(),
        });
    }

    /**
     * Computes the maximum resolution at which a data range request must be made.
     * @param page      Page - used to compute the screen size.
     * @param viewKind  Desired view for the data.
     * @param cds       Columns analyzed.
     */
    private static rangesResolution(page: FullPage, viewKind: ViewKind, cds: IColumnDescription[]): number[] {
        const width = page.getWidthInPixels();
        const size = PlottingSurface.getDefaultCanvasSize(width);
        const maxWindows = Math.floor(width / Resolution.minTrellisWindowSize) *
            Math.floor(size.height / Resolution.minTrellisWindowSize);
        const maxBuckets = Resolution.maxBuckets(page.getWidthInPixels());
        switch (viewKind) {
            case "QuartileVector":
                return [maxBuckets, maxBuckets];
            case "Histogram":
                // Always get the window size; we integrate the CDF to draw the actual histogram.
                return [size.width];
            case "2DHistogram":
                // On the horizontal axis we get the maximum resolution, which we will use for
                // deriving the CDF curve.  On the vertical axis we use a smaller number.
                return [width, Resolution.max2DBucketCount];
            case "Heatmap":
                return [Math.floor(size.width / Resolution.minDotSize),
                        Math.floor(size.height / Resolution.minDotSize)];
            case "CorrelationHeatmaps":
                const dots = Math.floor(size.width / (cds.length - 1) / Resolution.minDotSize);
                return cds.map(_ => dots);
            case "Trellis2DHistogram":
                return [width, maxBuckets, maxWindows];
            case "TrellisHeatmap":
                return [width, maxBuckets, maxWindows];
            case "TrellisQuartiles":
                return [maxBuckets, maxBuckets, maxWindows];
            case "TrellisHistogram":
                return [width, maxWindows];
            case "Table":
            case "Schema":
            case "Load":
            case "HeavyHitters":
            case "SVD Spectrum":
            case "LogFile":
            case "Map":
                // Shoudld not occur
                assert(false);
                return [];
            default:
                assertNever(viewKind);
        }
    }

    /**
     * Create a request to find quantiles of a set of columns for a specific screen resolution.
     * @param cds        Columns whose quantiles are computed.
     * @param page       Current page.
     * @param viewKind   How data will be displayed.
     */
    public createDataQuantilesRequest(cds: IColumnDescription[], page: FullPage, viewKind: ViewKind):
        RpcRequest<BucketsInfo[]> {
        // Determine the resolution of the ranges request based on the plot kind.
        const bucketCounts: number[] = TableTargetAPI.rangesResolution(page, viewKind, cds);
        assert(bucketCounts.length === cds.length);
        const args = zip(cds, bucketCounts, (c, b) => {
            return {
                cd: c,
                seed: kindIsString(c.kind) ? Seed.instance.get() : 0,
                stringsToSample: b
            }});
        return this.createStreamingRpcRequest<BucketsInfo[]>("getDataQuantiles", args);
    }

    public createCorrelationHeatmapRequest(args: HistogramRequestInfo):
        RpcRequest<Groups<Groups<number>>[]> {
        return this.createStreamingRpcRequest<Groups<Groups<number>>[]>("correlationHeatmaps", args);
    }

    public createQuantilesVectorRequest(args: QuantilesVectorInfo):
        RpcRequest<Groups<SampleSet>> {
        return this.createStreamingRpcRequest<Groups<SampleSet>>("getQuantilesVector", args);
    }

    public createQuantilesMatrixRequest(args: QuantilesMatrixInfo):
        RpcRequest<Groups<Groups<SampleSet>>> {
        return this.createStreamingRpcRequest<Groups<Groups<SampleSet>>>("getQuantilesMatrix", args);
    }

    public createContainsRequest(order: RecordOrder, row: RowValue[]): RpcRequest<RemoteObjectId> {
        const args: ContainsArgs = {
            order: order,
            row: row
        };
        return this.createStreamingRpcRequest<RemoteObjectId>("contains", args);
    }

<<<<<<< HEAD
    public createGetLogFragmentRequest(schema: Schema, row: RowValue[], rowSchema: Schema, rowCount: number):
        RpcRequest<NextKList> {
=======
    public createGetLogFragmentRequest(schema: Schema, start: number,
                                       row: any[] | null, rowSchema: Schema, rowCount: number):
        RpcRequest<PartialResult<NextKList>> {
>>>>>>> b0b10a36
        return this.createStreamingRpcRequest<NextKList>("getLogFragment", {
            schema: schema,
            row: row,
            rowSchema: rowSchema,
            count: rowCount,
            start: start
        });
    }

    /**
     * Create a request for a nextK sketch
     * @param order            Sorting order.
     * @param firstRow         Values in the smallest row (may be null).
     * @param rowsOnScreen     How many rows to bring.
     * @param aggregates       List of aggregates to compute.
     * @param columnsNoValue   List of columns in the firstRow for which we want to specify
     *                         "minimum possible value" instead of "null".
     */
    public createNextKRequest(order: RecordOrder, firstRow: RowValue[] | null, rowsOnScreen: number,
                              aggregates: AggregateDescription[] | null, columnsNoValue: string[] | null):
        RpcRequest<NextKList> {
        const nextKArgs: NextKArgs = {
            toFind: null,
            order,
            firstRow,
            rowsOnScreen,
            columnsNoValue,
            aggregates
        };
        return this.createStreamingRpcRequest<NextKList>("getNextK", nextKArgs);
    }

    public createGetMetadataRequest(): RpcRequest<TableMetadata> {
        return this.createStreamingRpcRequest<TableMetadata>("getMetadata", null);
    }

    public createGeoRequest(column: IColumnDescription): RpcRequest<MapAndColumnRepresentation> {
        return this.createStreamingRpcRequest<MapAndColumnRepresentation>("getGeo", column);
    }

    public createHLogLogRequest(colName: string): RpcRequest<CountWithConfidence> {
        return this.createStreamingRpcRequest<CountWithConfidence>("hLogLog",
            { columnName: colName, seed: Seed.instance.get() });
    }

    public createBasicColStatsRequest(cols: string[]): RpcRequest<BasicColStats[]> {
        return this.createStreamingRpcRequest<BasicColStats[]>("basicColStats", cols);
    }

    public createHeavyHittersRequest(columns: IColumnDescription[],
                                     percent: number,
                                     totalRows: number,
                                     threshold: number): RpcRequest<TopList> {
        if (percent < threshold) {
            return this.createStreamingRpcRequest<TopList>("heavyHittersMG",
                { columns: columns, amount: percent,
                    totalRows: totalRows, seed: 0 });  // no randomness needed
        } else {
            return this.createStreamingRpcRequest<TopList>("heavyHittersSampling",
                { columns: columns, amount: percent,
                    totalRows: totalRows, seed: Seed.instance.get() });
        }
    }

    public createCheckHeavyRequest(r: RemoteObject, schema: Schema):
            RpcRequest<TopList> {
        return this.createStreamingRpcRequest<TopList>("checkHeavy", {
            hittersId: r.remoteObjectId,
            schema: schema
        } as HeavyHittersFilterInfo);
    }

    public createFilterHeavyRequest(rid: RemoteObjectId, schema: Schema, includeSet: boolean):
        RpcRequest<RemoteObjectId> {
        return this.createStreamingRpcRequest<RemoteObjectId>("filterHeavy", {
            hittersId: rid,
            schema: schema,
            includeSet: includeSet
        });
    }

    public createFilterListHeavy(rid: RemoteObjectId, schema: Schema, includeSet: boolean, rowIndices: number[]):
        RpcRequest<RemoteObjectId> {
            return this.createStreamingRpcRequest<RemoteObjectId>("filterListHeavy", {
                hittersId: rid,
                schema: schema,
                includeSet: includeSet,
                rowIndices: rowIndices
            });
    }

    public createProjectToEigenVectorsRequest(r: RemoteObject, dimension: number, projectionName: string):
    RpcRequest<RemoteObjectId> {
        return this.createStreamingRpcRequest<RemoteObjectId>("projectToEigenVectors", {
            id: r.remoteObjectId,
            numComponents: dimension,
            projectionName: projectionName
        });
    }

    public createJSFilterRequest(filter: JSFilterInfo): RpcRequest<RemoteObjectId> {
        return this.createStreamingRpcRequest<RemoteObjectId>("jsFilter", filter);
    }

    public createIntervalRequest(args: CreateIntervalColumnMapInfo): RpcRequest<RemoteObjectId> {
        return this.createStreamingRpcRequest<RemoteObjectId>("createIntervalColumn", args);
    }

    public createCompareDatasetsRequest(args: CompareDatasetsInfo): RpcRequest<RemoteObjectId> {
        return this.createStreamingRpcRequest<RemoteObjectId>("compareDatasets", args);
    }

    public createRowFilterRequest(filter: RowFilterDescription):
            RpcRequest<RemoteObjectId> {
        return this.createStreamingRpcRequest<RemoteObjectId>("filterOnRow", filter);
    }

    public createFilterColumnRequest(filter: StringColumnFilterDescription):
            RpcRequest<RemoteObjectId> {
        return this.createStreamingRpcRequest<RemoteObjectId>("filterColumn", filter);
    }

    public createFilterColumnsRequest(filter: StringColumnsFilterDescription):
        RpcRequest<RemoteObjectId> {
        return this.createStreamingRpcRequest<RemoteObjectId>("filterColumns", filter);
    }

    public createFilterComparisonRequest(filter: ComparisonFilterDescription):
    RpcRequest<RemoteObjectId> {
        return this.createStreamingRpcRequest<RemoteObjectId>("filterComparison", filter);
    }

    public createCorrelationMatrixRequest(columnNames: string[], totalRows: number, toSample: boolean):
RpcRequest<RemoteObjectId> {
        const args = {
            columnNames: columnNames,
            totalRows: totalRows,
            seed: Seed.instance.get(),
            toSample: toSample
        };
        return this.createStreamingRpcRequest<RemoteObjectId>("correlationMatrix", args);
    }

    public createRenameRequest(from: string, to: string): RpcRequest<RemoteObjectId> {
        const a: RenameArgs = { fromName: from, toName: to };
        return this.createStreamingRpcRequest<RemoteObjectId>("renameColumn", a);
    }

    public createProjectRequest(schema: Schema): RpcRequest<RemoteObjectId> {
        return this.createStreamingRpcRequest<RemoteObjectId>("project", schema);
    }

    public createSpectrumRequest(columnNames: string[], totalRows: number, toSample: boolean):
    RpcRequest<EigenVal> {
        return this.createStreamingRpcRequest<EigenVal>("spectrum", {
            columnNames: columnNames,
            totalRows: totalRows,
            seed: Seed.instance.get(),
            toSample: toSample
        });
    }

    public createJSCreateColumnRequest(c: CreateColumnJSMapInfo):
        RpcRequest<string> {
        return this.createStreamingRpcRequest<string>("jsCreateColumn", c);
    }

    public createKVCreateColumnRequest(c: ExtractValueFromKeyMapInfo):
        RpcRequest<string> {
        return this.createStreamingRpcRequest<string>("kvCreateColumn", c);
    }

    public createFilterRequest(f: RangeFilterArrayDescription):
        RpcRequest<RemoteObjectId> {
        return this.createStreamingRpcRequest<RemoteObjectId>("filterRanges", f);
    }

    public createFilterListRequest(f: FilterListDescription):
        RpcRequest<RemoteObjectId> {
        return this.createStreamingRpcRequest<RemoteObjectId>("filterList", f);
    }

    public createHistogram2DAndCDFRequest(info: HistogramRequestInfo):
        RpcRequest<Pair<Groups<Groups<number>>, Groups<number>>> {
        return this.createStreamingRpcRequest<Pair<Groups<Groups<number>>, Groups<number>>>("histogram2DAndCDF", info);
    }

    public createHistogram2DRequest(info: HistogramRequestInfo): RpcRequest<Two<Groups<Groups<number>>>> {
        return this.createStreamingRpcRequest<Two<Groups<Groups<number>>>>("histogram2D", info);
    }

    public createHeatmapRequest(info: HeatmapRequestInfo):
        RpcRequest<Pair<Groups<Groups<number>>, Groups<Groups<RowValue[]>>>> {
        return this.createStreamingRpcRequest<Pair<Groups<Groups<number>>, Groups<Groups<RowValue[]>>>>(
            "heatmap", info);
    }

    public createHistogram3DRequest(info: HistogramRequestInfo): RpcRequest<Groups<Groups<Groups<number>>>> {
        return this.createStreamingRpcRequest<Groups<Groups<Groups<number>>>>("histogram3D", info);
    }

    public createHistogramAndCDFRequest(info: HistogramRequestInfo):
    RpcRequest<Two<Two<Groups<number>>>> {
        return this.createStreamingRpcRequest<Two<Two<Groups<number>>>>(
            "histogramAndCDF", info);
    }

    public createSampledControlPointsRequest(rowCount: number, numSamples: number, columnNames: string[]):
            RpcRequest<RemoteObjectId> {
        return this.createStreamingRpcRequest<RemoteObjectId>("sampledControlPoints",
            {rowCount: rowCount, numSamples: numSamples, columnNames: columnNames, seed: Seed.instance.get() });
    }

    public createCategoricalCentroidsControlPointsRequest(
        categoricalColumnName: string, numericalColumnNames: string[]):
            RpcRequest<RemoteObjectId> {
        return this.createStreamingRpcRequest<RemoteObjectId>("categoricalCentroidsControlPoints", {
                categoricalColumnName: categoricalColumnName,
                numericalColumnNames: numericalColumnNames } );
    }

    public createMDSProjectionRequest(id: RemoteObjectId): RpcRequest<PointSet> {
        return this.createStreamingRpcRequest<PointSet>(
            "makeMDSProjection", { id: id, seed: Seed.instance.get() });
    }

    public createLAMPMapRequest(controlPointsId: RemoteObjectId,
                                colNames: string[], controlPoints: PointSet, newColNames: string[]):
            RpcRequest<RemoteObjectId> {
        return this.createStreamingRpcRequest<RemoteObjectId>("lampMap",
            {controlPointsId: controlPointsId, colNames: colNames,
                newLowDimControlPoints: controlPoints, newColNames: newColNames });
    }
}

export class SummaryMessage {
    data: Map<string, HtmlString>;

    constructor(protected parent: HTMLDivElement) {
        this.data = new Map();
    }

    set(s: string, n: number, approx?: boolean): void {
        let summary = new HtmlString("");
        if (approx != null && approx)
            summary.appendSafeString(SpecialChars.approx);
        summary.append(significantDigitsHtml(n));
        this.data.set(s, summary);
    }

    setString(s: string, v: HtmlString): void {
        this.data.set(s, v);
    }

    public display(): void {
        let summary = new HtmlString("");
        let first = true;
        this.data.forEach((v, k) => {
            if (!first)
                summary.appendSafeString(", ");
            first = false;
            summary.appendSafeString(k + ": ");
            summary.append(v);
        });
        summary.setInnerHtml(this.parent);
    }
}

/**
 * These kinds of plots show up repeatedly.
 */
type CommonPlots = "chart"  // Contains the chart (or charts for trellis views)
    | "summary"  // summary of the data displayed
    | "legend";  // legend

/**
 * This is an IDataView that is also a TableTargetAPI.
 * "Big" tables are table-shaped remote datasets, represented
 * in Java by IDataSet<ITable>.
 * This is a base class for most views that are rendering
 * information from a big table.
 * A BigTableView view is always part of a DatasetView.
 */
export abstract class BigTableView extends TableTargetAPI implements IDataView, CompletedWithTime {
    protected topLevel: HTMLElement;
    public readonly dataset: DatasetView;
    protected chartDiv: HTMLDivElement | null;
    protected summaryDiv: HTMLDivElement | null;
    protected legendDiv: HTMLDivElement | null;
    protected summary: SummaryMessage | null;

    /**
     * Create a view for a big table.
     * @param remoteObjectId   Id of remote table on the web server.
     * @param meta             Table metadata.
     * @param page             Page where the view is displayed.
     * @param viewKind         Kind of view displayed.
     */
    protected constructor(
        remoteObjectId: RemoteObjectId,
        public meta: TableMeta,
        public page: FullPage,
        public readonly viewKind: ViewKind) {
        super(remoteObjectId);
        this.topLevel = document.createElement("div");
        this.setPage(page);
        page.setDataView(this);
        this.dataset = page.dataset!;
        this.chartDiv = null;
        this.summaryDiv = null;
        this.legendDiv = null;
        this.summary = null;
    }

    protected makeToplevelDiv(cls: string): HTMLDivElement {
        const div = document.createElement("div");
        this.topLevel.appendChild(div);
        div.className = cls;
        return div;
    }

    public getSchema(): SchemaClass {
        return this.meta.schema;
    }

    protected createDiv(b: CommonPlots): void {
        const div = this.makeToplevelDiv(b.toString());
        switch (b) {
            case "chart":
                div.style.display = "flex";
                div.style.flexDirection = "column";
                this.chartDiv = div;
                break;
            case "summary":
                this.summaryDiv = div;
                this.summary = new SummaryMessage(this.summaryDiv);
                break;
            case "legend":
                this.legendDiv = div;
                break;
        }
    }

    protected abstract export(): void;

    protected exportMenu(): TopMenuItem {
        return {
            text: "Export",
            help: "Save the information in this view in a local file.",
            subMenu: new SubMenu([{
                text: "As CSV",
                help: "Saves the data in this view in a CSV file.",
                action: () => this.export()
            }])};
    }

    public getRemoteObjectId(): string | null {
        return this.remoteObjectId;
    }

    /**
     * Save the information needed to (re)create this view.
     */
    public serialize(): IViewSerialization {
        return {
            viewKind: this.viewKind,
            pageId: this.page.pageId,
            sourcePageId: this.page.sourcePageId,
            title: this.page.title.format,
            provenance: this.page.title.provenance,
            remoteObjectId: this.remoteObjectId,
            rowCount: this.meta.rowCount,
            schema: this.meta.schema.serialize(),
            geoMetadata: this.meta.geoMetadata
        };
    }

    protected standardSummary(): void {
        this.summary!.set("row count", this.meta.rowCount, this.isPrivate());
    }

    /**
     * Validate the serialization.  Returns null on failure.
     * @param ser  Serialization of a view.
     */
    public static validateSerialization(ser: IViewSerialization): CommonArgs | null {
        if (ser.schema == null || ser.rowCount == null || ser.remoteObjectId == null ||
            ser.provenance == null || ser.title == null || ser.viewKind == null ||
            ser.pageId == null || ser.geoMetadata == null)
            return null;
        const schema = new SchemaClass([]).deserialize(ser.schema);
        if (schema == null)
            return null;
        return {
            title: new PageTitle(ser.title, ser.provenance),
            remoteObject: new TableTargetAPI(ser.remoteObjectId),
            rowCount: ser.rowCount,
            schema: schema,
            geoMetadata: ser.geoMetadata
        };
    }

    public setPage(page: FullPage): void {
        assert(page != null);
        this.page = page;
        if (this.topLevel != null) {
            this.topLevel.ondragover = (e) => e.preventDefault();
            this.topLevel.ondrop = (e) => this.drop(e);
        }
    }

    // noinspection JSMethodCanBeStatic
    public drop(e: DragEvent): void { console.log(e); }

    public getPage(): FullPage {
        if (this.page == null)
            throw new Error(("Page not set"));
        return this.page;
    }

    public selectCurrent(): void {
        this.dataset.select(this.page.pageId);
    }

    public abstract resize(): void;

    /**
     * The refresh method should be able to execute based solely on
     * the state serialized by calling "serialize", which is
     * reloaded by "reconstruct".
     */
    public abstract refresh(): void;

    public getHTMLRepresentation(): HTMLElement {
        return this.topLevel;
    }

    /**
     * This method is called by the zip receiver after combining two datasets.
     * It should return a renderer which will handle the newly received object
     * after the set operation has been performed.
     */
    protected abstract getCombineRenderer(title: PageTitle):
        (page: FullPage, operation: ICancellable<RemoteObjectId>) => BaseReceiver;

    public combine(how: CombineOperators): void {
        const pageId = this.dataset.getSelected();
        if (pageId == null) {
            this.page.reportError("No original dataset selected");
            return;
        }

        const renderer = this.getCombineRenderer(
            new PageTitle(this.page.title.format,
                CombineOperators[how] + " between " + this.page.pageId + " and " + pageId));
        if (renderer == null)
            return;

        const view = this.dataset.findPage(pageId)?.dataView;
        if (view == null)
            return;
        const rid = view.getRemoteObjectId();
        if (rid === null)
            return;
        const rr = this.createSetRequest(rid, how);
        const receiver = renderer(this.getPage(), rr);
        rr.invoke(receiver);
    }

    /**
     * This method is called when all the data has been received.
     */
    public updateCompleted(timeInMs: number): void {
        this.page.reportTime(timeInMs);
    }

    public isPrivate(): boolean {
        return this.dataset.isPrivate();
    }
}

/**
 * A receiver that receives a remoteObjectId for a big table.
 */
export abstract class BaseReceiver extends OnCompleteReceiver<RemoteObjectId> {
    protected remoteObject: TableTargetAPI;

    protected constructor(public page: FullPage,
                          public operation: ICancellable<RemoteObjectId> | null,
                          public description: string,
                          protected dataset: DatasetView | null) { // may be null for the first table
        super(page, operation, description);
    }

    public run(value: RemoteObjectId): void {
        this.remoteObject = new TableTargetAPI(value);
    }
}<|MERGE_RESOLUTION|>--- conflicted
+++ resolved
@@ -27,7 +27,6 @@
     CombineOperators,
     CompareDatasetsInfo,
     ComparisonFilterDescription,
-    ContainsArgs,
     CountWithConfidence,
     EigenVal,
     FindResult,
@@ -112,19 +111,15 @@
     }
 
     public createFindRequest(
-<<<<<<< HEAD
         order: RecordOrder, topRow: RowValue[] | null,
         strFilter: StringFilterDescription, excludeTopRow: boolean, next: boolean):
         RpcRequest<FindResult> {
-=======
-        order: RecordOrder, topRow: any[],
-        strFilter: StringFilterDescription):
-        RpcRequest<PartialResult<FindResult>> {
->>>>>>> b0b10a36
         return this.createStreamingRpcRequest<FindResult>("find", {
             order: order,
             topRow: topRow,
-            stringFilterDescription: strFilter
+            stringFilterDescription: strFilter,
+            excludeTopRow: excludeTopRow,
+            next: next,
         });
     }
 
@@ -225,49 +220,24 @@
         return this.createStreamingRpcRequest<Groups<Groups<SampleSet>>>("getQuantilesMatrix", args);
     }
 
-    public createContainsRequest(order: RecordOrder, row: RowValue[]): RpcRequest<RemoteObjectId> {
-        const args: ContainsArgs = {
-            order: order,
-            row: row
-        };
-        return this.createStreamingRpcRequest<RemoteObjectId>("contains", args);
-    }
-
-<<<<<<< HEAD
-    public createGetLogFragmentRequest(schema: Schema, row: RowValue[], rowSchema: Schema, rowCount: number):
-        RpcRequest<NextKList> {
-=======
-    public createGetLogFragmentRequest(schema: Schema, start: number,
-                                       row: any[] | null, rowSchema: Schema, rowCount: number):
-        RpcRequest<PartialResult<NextKList>> {
->>>>>>> b0b10a36
-        return this.createStreamingRpcRequest<NextKList>("getLogFragment", {
-            schema: schema,
-            row: row,
-            rowSchema: rowSchema,
-            count: rowCount,
-            start: start
-        });
-    }
-
     /**
      * Create a request for a nextK sketch
      * @param order            Sorting order.
      * @param firstRow         Values in the smallest row (may be null).
      * @param rowsOnScreen     How many rows to bring.
      * @param aggregates       List of aggregates to compute.
-     * @param columnsNoValue   List of columns in the firstRow for which we want to specify
+     * @param columnsMinimumValue  List of columns in the firstRow for which we want to specify
      *                         "minimum possible value" instead of "null".
      */
     public createNextKRequest(order: RecordOrder, firstRow: RowValue[] | null, rowsOnScreen: number,
-                              aggregates: AggregateDescription[] | null, columnsNoValue: string[] | null):
+                              aggregates: AggregateDescription[] | null, columnsMinimumValue: string[] | null):
         RpcRequest<NextKList> {
         const nextKArgs: NextKArgs = {
             toFind: null,
             order,
             firstRow,
             rowsOnScreen,
-            columnsNoValue,
+            columnsMinimumValue,
             aggregates
         };
         return this.createStreamingRpcRequest<NextKList>("getNextK", nextKArgs);
