--- conflicted
+++ resolved
@@ -44,9 +44,10 @@
     overflow: hidden;
 }
 
-<<<<<<< HEAD
 .chart-page:focus, #tableContainer:focus, div.dialog:focus {
-=======
+    outline: none;
+}
+
 .containerWithScrollbar {
     flex-direction: row;
     display: flex;
@@ -55,11 +56,6 @@
     align-items: stretch;
 }
 
-.chart:focus, #tableContainer:focus, div.dialog:focus {
->>>>>>> b0b10a36
-    outline: none;
-}
-
 .chart-page > h2 {
     text-align: center;
     margin: 5px;
@@ -78,11 +74,7 @@
 .console {
     font-family: monospace;
     white-space: pre-wrap;
-<<<<<<< HEAD
     background: #f0f0f0;
-=======
-    width: 100%;
->>>>>>> b0b10a36
 }
 
 th {
@@ -192,15 +184,11 @@
     position: relative;
 }
 
-<<<<<<< HEAD
 .tableView tr:hover {
     border: 1px double darkred;
 }
 
 td:not(.header) .truncated:hover {
-=======
-td:not(.header) > .resizable:hover {
->>>>>>> b0b10a36
     position: relative;
     background: lightyellow;
 }
@@ -525,6 +513,10 @@
     padding: 2px;
 }
 
+table .logHeader td.selected {
+    background: white;
+}
+
 .logFileViewer {
     display: flex;
     flex-flow: column;
