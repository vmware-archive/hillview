--- conflicted
+++ resolved
@@ -109,7 +109,6 @@
             },
             this.chartMenu(),
             {
-<<<<<<< HEAD
                 text: "Filter", help: "Search specific values",
                 subMenu: new SubMenu([{
                     text: "Find...",
@@ -122,12 +121,6 @@
                     help: "Filter rows by comparing with a specific value",
                     action: () => this.showCompareDialog(null, this.order) },
                 ])
-=======
-                text: "Find", help: "Search a specific string in the visible columns", subMenu: new SubMenu([
-                    {text: "String", help: "Search for a string", action: () => this.find(false)},
-                    {text: "Regular expression", help: "Search for a regular expression",
-                        action: () => this.find(true)},])
->>>>>>> 08ceb7c8
             },
             combineMenu(this, page.pageId)
         ]);
@@ -153,28 +146,20 @@
         this.topLevel.appendChild(this.messageBox);
     }
 
-<<<<<<< HEAD
     find(): void {
         if (this.order.length() == 0) {
             this.reportError("Find operates in the displayed column, but no column is currently visible.");
             return;
         }
         let dialog = new Dialog("Find", "Find a string/pattern");
-        dialog.addTextField("string", "String to search", FieldKind.String, null, "Ppattern to look for");
+        dialog.addTextField("string", "String to search", FieldKind.String, null, "Pattern to look for");
         dialog.addBooleanField("substring", "Match substrings", false,
-=======
-    find(regex: boolean): void {
-        let kind = regex ? "regular expression" : "string";
-        let dialog = new Dialog("Find", "Search for a " + kind);
-        dialog.addTextField("string", "string to search", FieldKind.String, null,
-            (regex ? "pattern" : "string") + " to look for");
-        dialog.addBooleanField("substring", "match substrings", false,
->>>>>>> 08ceb7c8
             "If checked a substring will match.");
         dialog.addBooleanField("regex", "Treat as regular expression", false,
             "If true the string is treated as a regular expression");
         dialog.addBooleanField("caseSensitive", "case sensitive", true,
             "if checked search will match uppercase/lowercase exactly.");
+        dialog.setCacheTitle("FindMenu");
 
         dialog.setAction(() => this.search(dialog.getFieldValue("string"),
             dialog.getBooleanValue("regex"),
@@ -315,11 +300,7 @@
         let o = this.order.clone();
         for (let i = 0; i < this.schema.length; i++) {
             let c = this.schema[i];
-<<<<<<< HEAD
             o.addColumnIfNotVisible({ columnDescription: c, isAscending: true });
-=======
-            o.showIfNotVisible({columnDescription: c, isAscending: true});
->>>>>>> 08ceb7c8
         }
         this.setOrder(o);
     }
@@ -844,15 +825,7 @@
                 (this.startPosition + this.dataRowsDisplayed) / this.rowCount);
     }
 
-<<<<<<< HEAD
     public getRowCount() : number {
-=======
-    public getTotalRowCount(): number {
-        return this.rowCount;
-    }
-
-    public getRowCount(): number {
->>>>>>> 08ceb7c8
         return this.tBody.childNodes.length;
     }
 
@@ -868,49 +841,6 @@
         this.page.insertAfterMe(newPage);
     }
 
-<<<<<<< HEAD
-=======
-    protected runHeavyHitters(percent: number) {
-        if (percent == null || percent < HeavyHittersView.min || percent > 100) {
-            this.reportError("Percentage must be between " + HeavyHittersView.min.toString() + " and 100");
-            return;
-        }
-        let isApprox: boolean = true;
-        let columns: IColumnDescription[] = [];
-        let cso: ColumnSortOrientation[] = [];
-        this.getSelectedColNames().forEach(v => {
-            let colDesc = TableView.findColumn(this.schema, v);
-            columns.push(colDesc);
-            cso.push({columnDescription: colDesc, isAscending: true});
-        });
-        let order = new RecordOrder(cso);
-        let rr = this.createHeavyHittersRequest(columns, percent, this.getTotalRowCount());
-        rr.invoke(new HeavyHittersReceiver(this.getPage(), this, rr, columns, order, isApprox, percent));
-    }
-
-    protected heavyHittersDialog(): void {
-        let title = "Frequent Elements from ";
-        let cols: string[] = this.getSelectedColNames();
-        if (cols.length <= 1) {
-            title += " " + cols[0];
-        } else {
-            title += cols.length + " columns";
-        }
-        let d = new Dialog(title, "Find the most frequent values in the selected columns.");
-        d.addTextField("percent", "Threshold (%)", FieldKind.Double, "1",
-            "All values that appear in the dataset with a frequency above this value (as a percent) " +
-            "will be considered frequent elements.  Must be a number between " + HeavyHittersView.minString +
-            " and 100%.");
-        d.setAction(() => {
-            let amount = d.getFieldValueAsNumber("percent");
-            if (amount != null)
-                this.runHeavyHitters(amount)
-        });
-        d.setCacheTitle("HeavyHittersDialog");
-        d.show();
-    }
-
->>>>>>> 08ceb7c8
     /**
      * Convert a value in the table to a html string representation.
      * @param val                  Value to convert.
@@ -969,7 +899,6 @@
                 cell.title = "Right click will popup a menu.";
                 cell.oncontextmenu = e => {
                     this.contextMenu.clear();
-<<<<<<< HEAD
                     // This menu shows the value to the right, but the filter
                     // takes the value to the left, so we have to flip all
                     // comparison signs.
@@ -979,16 +908,6 @@
                     }, true);
                     this.contextMenu.addItem({text: "Filter for different from " + cellValue,
                         action: () => this.filterOnValue(cd.name, value, "!="),
-=======
-                    this.contextMenu.addItem({
-                        text: "Filter for " + cellValue,
-                        action: () => this.equalityFilter(cd.name, value, false, this.order, false),
-                        help: "Keep only the rows that have this value in this column."
-                    }, true);
-                    this.contextMenu.addItem({
-                        text: "Filter for not " + cellValue,
-                        action: () => this.equalityFilter(cd.name, value, false, this.order, true),
->>>>>>> 08ceb7c8
                         help: "Keep only the rows that have a different value in this column."
                     }, true);
                     this.contextMenu.addItem({text: "Filter for < " + cellValue,
@@ -1144,32 +1063,6 @@
 }
 
 /**
-<<<<<<< HEAD
-=======
- * This method handles the outcome of the sketch for finding Heavy Hitters.
- */
-export class HeavyHittersReceiver extends OnCompleteRenderer<TopList> {
-    public constructor(page: FullPage,
-                       protected tv: TableView,
-                       operation: ICancellable,
-                       protected schema: IColumnDescription[],
-                       protected order: RecordOrder,
-                       protected isApprox: boolean,
-                       protected percent: number) {
-        super(page, operation, "Frequent Elements");
-    }
-
-    run(data: TopList): void {
-        let newPage = new FullPage("Frequent Elements", "HeavyHitters", this.page);
-        let hhv = new HeavyHittersView(data, newPage, this.tv, this.schema, this.order, this.isApprox, this.percent);
-        newPage.setDataView(hhv);
-        this.page.insertAfterMe(newPage);
-        hhv.fill(data.top, this.elapsedMilliseconds());
-    }
-}
-
-/**
->>>>>>> 08ceb7c8
  * Receives the result of a PCA computation and initiates the request
  * to project the specified columns using the projection matrix.
  */
