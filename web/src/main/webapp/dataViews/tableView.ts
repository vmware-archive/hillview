--- conflicted
+++ resolved
@@ -632,46 +632,11 @@
                 action: () => this.showColumns(-1, true),
                 help: "Sort the data first on this column, in decreasing order",
             }, !this.isPrivate());
-<<<<<<< HEAD
             const chartMenuIdx = this.contextMenu.addExpandableItem({
               text: "Charts",
               action: () => null,
               help: "List of available charts to draw. ",
             });
-=======
-            this.contextMenu.addItem({
-                text: "Histogram",
-                action: () => this.chart(this.schema.getDescriptions(this.getSelectedColNames()),
-                    this.getSelectedColCount() === 1 ? "Histogram" : "2DHistogram"),
-                help: "Plot the data in the selected columns as a histogram. " +
-                    "Applies to one or two columns only.",
-            }, selectedCount >= 1 && selectedCount <= 2);
-            this.contextMenu.addItem({
-                text: "Quartile vector",
-                action: () => this.chart(this.schema.getDescriptions(this.getSelectedColNames()), "QuartileVector"),
-                help: "Plot the data in the selected columns as a vector of quartiles. " +
-                    "Applies to one or two columns only.",
-            }, selectedCount == 2);
-            this.contextMenu.addItem({
-                text: "Heatmap",
-                action: () => this.chart(this.schema.getDescriptions(this.getSelectedColNames()), "Heatmap"),
-                help: "Plot the data in the selected columns as a heatmap. " +
-                    "Applies to two or more columns only.",
-            }, selectedCount >= 2);
-            this.contextMenu.addItem({
-                text: "Trellis histograms",
-                action: () => this.chart(this.schema.getDescriptions(this.getSelectedColNames()),
-                    selectedCount > 2 ? "Trellis2DHistogram" : "TrellisHistogram"),
-                help: "Plot the data in the selected columns as a Trellis plot of histograms. " +
-                    "Applies to two or three columns only.",
-            }, selectedCount >= 2 && selectedCount <= 3);
-            this.contextMenu.addItem({
-                text: "Trellis heatmaps",
-                action: () => this.chart(this.schema.getDescriptions(this.getSelectedColNames()), "TrellisHeatmap"),
-                help: "Plot the data in the selected columns as a Trellis plot of heatmaps. " +
-                    "Applies to three columns only.",
-            }, selectedCount === 3 && !this.isPrivate());
->>>>>>> d53cd6a8
             this.contextMenu.addItem({
                 text: "Rename...",
                 action: () => this.renameColumn(),
@@ -789,9 +754,9 @@
                   ),
                 help:
                   "Plot the data in the selected columns as a heatmap. " +
-                  "Applies to two columns only.",
+                  "Applies to two or more columns only.",
               },
-              selectedCount === 2
+              selectedCount >= 2
             );
             this.contextMenu.insertSubMenu( chartMenuIdx, {
                 text: "Trellis histograms",
