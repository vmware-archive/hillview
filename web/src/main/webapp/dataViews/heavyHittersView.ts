/*
 * Copyright (c) 2017 VMware Inc. All Rights Reserved.
 * SPDX-License-Identifier: Apache-2.0
 *
 * Licensed under the Apache License, Version 2.0 (the "License");
 * you may not use this file except in compliance with the License.
 * You may obtain a copy of the License at
 *
 *    http://www.apache.org/licenses/LICENSE-2.0
 *
 * Unless required by applicable law or agreed to in writing, software
 * distributed under the License is distributed on an "AS IS" BASIS,
 * WITHOUT WARRANTIES OR CONDITIONS OF ANY KIND, either express or implied.
 * See the License for the specific language governing permissions and
 * limitations under the License.
 */

import {IColumnDescription, RecordOrder, NextKList, TopList, RemoteObjectId} from "../javaBridge";
import {TopMenu, SubMenu, ContextMenu} from "../ui/menu";
import {TableView, TableOperationCompleted, HeavyHittersReceiver} from "./tableView";
import {RemoteObject, OnCompleteRenderer} from "../rpc";
import {significantDigits, ICancellable, cloneSet} from "../util";
import {FullPage} from "../ui/fullPage";
import {SpecialChars, textToDiv} from "../ui/ui";
import {DataRange} from "../ui/dataRange";
import {TabularDisplay} from "../ui/tabularDisplay";
import {RemoteTableObjectView} from "../tableTarget";
<<<<<<< HEAD
import {TableViewBase} from "./tableViewBase";
=======
import {Dialog, FieldKind} from "../ui/dialog";

>>>>>>> 08ceb7c8

/**
 * Class that renders a table containing the heavy hitters in sorted
 * order of counts. It also displays a menu that gives various option to
 * filter and view the results.
 */
export class HeavyHittersView extends RemoteTableObjectView {
    public static min: number = 0.01;
    public static minString: string = HeavyHittersView.min.toString() + "%";
    public static switchToMG: number = 0.9;
    public static maxDisplay: number = 200; //Should match parameter maxDisplay in FreqKList.java

    contextMenu: ContextMenu;
    protected table: TabularDisplay;
    protected restCount: number;
    protected restPos: number;

    constructor(public data: TopList,
                public page: FullPage,
                public tv: TableViewBase,
                public schema: IColumnDescription[],
                public order: RecordOrder,
                private isApprox: boolean,
                public percent: number) {
        super(data.heavyHittersId, tv.originalTableId, page);
        this.topLevel = document.createElement("div");
        this.contextMenu = new ContextMenu(this.topLevel);
        this.table = new TabularDisplay();

        let tableMenu = new SubMenu([]);
        tableMenu.addItem({
                text: "All Frequent Elements as a Table",
                action: () => this.showTable(isApprox),
                help: "Show the data corresponding to all frequent elements as a table."},
            true);
        tableMenu.addItem({
                text: "Selected Frequent Elements as Table",
                action: () => this.showSelected(),
                help: "Filter by the selected frequent elements and show the result as a table."},
            true );

        let modifyMenu = new SubMenu([]);
        modifyMenu.addItem({
                text: "Get exact counts",
                action: () => this.exactCounts(),
                help: "Show the exact frequency of each item."},
            isApprox);
        modifyMenu.addItem( {
            text: "Change the threshold",
            action: () => this.changeThreshold(),
            help: "Change the frequency threshold for an element to be included"
        }, true);

        let menu = new TopMenu([
            { text: "View as Table",  subMenu: tableMenu, help: "Display frequent elements in a table."},
            { text: "Modify",  subMenu: modifyMenu, help: "Change how frequent elements are computed."},
        ]);
        this.page.setMenu(menu);

        let header: string[] = ["Rank"];
        let tips: string[] = ["Position in decreasing order of frequency."];
        this.schema.forEach(c => {
            header.push(c.name);
            tips.push("Column name");
        });
        header = header.concat(["Count", "% (Above " + this.percent.toString() + ")", "Fraction"]);
        tips = tips.concat(["Number of occurrences", "Frequency within the dataset", "Frequency and position within " +
        "the sorted order"]);
        this.table.setColumns(header, tips);
        this.topLevel.appendChild(this.table.getHTMLRepresentation());
    }

    refresh(): void {}
    /**
     * Method the creates the filtered table. If isApprox is true, then there are two steps: we first compute the exact
     * heavy hitters and then use that list to filter the table. If isApprox is false, we compute the table right away.
     */
    public showTable(isApprox: boolean): void {
        if (isApprox) {
            let rr = this.tv.createCheckHeavyRequest(new RemoteObject(this.data.heavyHittersId), this.schema);
            rr.invoke(new HeavyHittersReceiver3(this, rr));
        } else {
            let newPage2 = new FullPage("All frequent elements", "HeavyHitters", this.page);
            this.page.insertAfterMe(newPage2);
            let rr = this.tv.createStreamingRpcRequest<RemoteObjectId>("filterHeavy", {
                hittersId: this.data.heavyHittersId,
                schema: this.schema
            });
            rr.invoke(new TableOperationCompleted(newPage2, this.tv.schema, rr, this.order, this.tv.originalTableId));
        }
    }

    public showSelected(): void {
        if (this.table.getSelectedRows().size == 0)
            return;
        let newPage2 = new FullPage("Selected frequent elements", "HeavyHitters", this.page);
        this.page.insertAfterMe(newPage2);
        let rr = this.tv.createStreamingRpcRequest<RemoteObjectId>("filterListHeavy", {
            hittersId: this.data.heavyHittersId,
            schema: this.schema,
            rowIndices: this.getSelectedRows()
        });
        rr.invoke(new TableOperationCompleted(newPage2, this.tv.schema, rr, this.order, this.tv.originalTableId));
    }

    private getSelectedRows(): number[] {
        let sRows: number[] = cloneSet(this.table.getSelectedRows());
        if (this.restPos == -1)
            return sRows;
        else {
            let tRows: Set<number> = new Set<number>();
            for (let j of sRows) {
                if (j < this.restPos)
                    tRows.add(j);
                else if (j > this.restPos)
                    tRows.add(j - 1);
            }
            return cloneSet(tRows);
        }
    }

    public exactCounts(): void {
        let rr = this.tv.createCheckHeavyRequest(new RemoteObject(this.data.heavyHittersId), this.schema);
        rr.invoke(new HeavyHittersReceiver2(this, rr));
    }

    public fill(tdv: NextKList, elapsedMs: number): void {
        if (tdv.rows.length == 0) this.showEmptyDialog();
        else {
            this.setRest(tdv);
            if (tdv.rows != null) {
                let k = 0;
                let position = 0;
                for (let i = 0; i < tdv.rows.length; i++) {
                    k++;
                    if (i == this.restPos) {
                        this.showRest(k, position, this.restCount, tdv.rowCount, this.table);
                        position += this.restCount;
                        k++;
                    }
                    let row: Element[] = [];
                    row.push(textToDiv(k.toString()));
                    for (let j = 0; j < this.schema.length; j++) {
                        let value = tdv.rows[i].values[j];
                        row.push(textToDiv(TableView.convert(value, this.schema[j].kind)));
                    }
                    row.push(textToDiv(this.valueToString(tdv.rows[i].count)));
                    row.push(textToDiv(this.valueToString((tdv.rows[i].count / tdv.rowCount) * 100)));
                    row.push(new DataRange(position, tdv.rows[i].count, tdv.rowCount).getDOMRepresentation());
                    let tRow: HTMLTableRowElement = this.table.addElementRow(row);
                    tRow.oncontextmenu = e => this.clickThenShowContextMenu(tRow, e);
                    position += tdv.rows[i].count;
                }
                if (this.restPos == tdv.rows.length)
                    this.showRest(tdv.rows.length, position, this.restCount, tdv.rowCount, this.table);
            }
            this.table.addFooter();
            this.page.scrollIntoView();
            this.page.reportTime(elapsedMs);
            if (tdv.rows.length >=  HeavyHittersView.maxDisplay) this.showLongDialog();
        }
    }

    private showLongDialog(): void {
        let longListDialog = new Dialog("Too Many Frequent Elements", "");
        longListDialog.addText("Showing the top " + HeavyHittersView.maxDisplay.toString() +" elements, " +
            "there could be more.");
        longListDialog.addText("Use the 'View as Table' menu option to see the entire list");
        longListDialog.setAction(() => {});
        longListDialog.setCacheTitle("longListDialog");
        longListDialog.show();
    }

    private showEmptyDialog(): void {
        let percentDialog = new Dialog("No Frequent Elements", "");
        percentDialog.addText("No elements found with frequency above " + this.percent.toString() + "%.");
        if (this.percent > HeavyHittersView.min) {
            percentDialog.addText("Lower the threshold? Can take any value above " + HeavyHittersView.minString);
            percentDialog.addTextField("newPercent", "Threshold (%)", FieldKind.Double,
                HeavyHittersView.min.toString(),
                "All values that appear in the dataset with a frequency above this value (as a percent) " +
                "will be considered frequent elements.  Must be at least " + HeavyHittersView.minString);
            percentDialog.setAction(() => {
                let newPercent = percentDialog.getFieldValueAsNumber("newPercent");
                if (newPercent != null)
                    this.runWithThreshold(newPercent);
            });
        }
        else
            percentDialog.setAction(() => {});
        percentDialog.setCacheTitle("noHeavyHittersDialog");
        percentDialog.show();
    }

    private clickThenShowContextMenu(tRow: HTMLTableRowElement, e: MouseEvent): void {
        this.table.clickRow(tRow, e);
        if(e.button == 1) return; //If it was in fact a CTRL+ leftClick on a Mac, don't show the context menu.
        let selectedCount = this.table.selectedRows.size();
        this.contextMenu.clear();
        this.contextMenu.addItem({
                text: "Filter selected frequent elements (as table)",
                action: () => this.showSelected(),
                help: "Show a tabular view containing the selected frequent elements." },
            selectedCount > 0);
        this.contextMenu.addItem({
                text: "Filter all frequent elements (as table)",
                action: () => this.showTable(this.isApprox),
                help: "Show a tabular view containing all frequent elements." },
            true);
        this.contextMenu.show(e);
    }

    /**
     * Method to compute the parameters restCount (count for everything else) and restPos (its rank in the List).
     */
    private setRest(tdv: NextKList): void {
        if (tdv.rows == null) {
            this.restCount = tdv.rowCount;
            this.restPos = 0;
        } else {
            let runCount = tdv.rowCount;
            for (let i = 0; i < tdv.rows.length; i++)
                runCount -= tdv.rows[i].count;
            this.restCount = runCount;
            if (this.restCount < (this.percent * tdv.rowCount) / 100)
                this.restPos = -1;
            else {
                let i = 0;
                while ((i < tdv.rows.length) && (this.restCount <= tdv.rows[i].count))
                    i++;
                this.restPos = i;
            }
        }
        if (this.restPos != -1)
            this.table.excludeRow(this.restPos);
    }

    private showRest(k: number, position: number, restCount: number, total: number, table: TabularDisplay): void {
        let row: Element[] = [];
        row.push(textToDiv(k.toString()));
        for (let j = 0; j < this.schema.length; j++) {
            let m = textToDiv("everything else");
            m.classList.add("missingData");
            row.push(m);
        }
        row.push(textToDiv(this.valueToString(restCount)));
        row.push(textToDiv(this.valueToString((restCount / total) * 100)));
        row.push(new DataRange(position, restCount, total).getDOMRepresentation());
        let tRow: HTMLTableRowElement = table.addElementRow(row, false);
        tRow.onclick = e => e.preventDefault();
        tRow.oncontextmenu = e => e.preventDefault();
    }

    private valueToString(n: number): string {
        let str = significantDigits(n);
        if (this.isApprox)
            str = SpecialChars.approx + str;
        return str;
    }

    private runWithThreshold(newPercent: number) {
        let rr = this.tv.createHeavyHittersRequest(this.schema, newPercent, this.tv.getTotalRowCount());
        rr.invoke(new HeavyHittersReceiver(this.tv.getPage(), this.tv, rr, this.schema, this.order, true, newPercent));
    }

    private changeThreshold(): void {
        let percentDialog = new Dialog("Change the frequency threshold", "Changes the frequency threshold above which " +
            "elements are considered frequent");
        percentDialog.addText("Enter a percentage between " + HeavyHittersView.minString +" and 100%");
        percentDialog.addTextField("newPercent", "Threshold (%)", FieldKind.Double,
            this.percent.toString(), "All values that appear with a frequency above this value " +
            "(as a percent) will be considered frequent elements.  Must be at least " + HeavyHittersView.minString);
        percentDialog.setAction(() => {
            let newPercent = percentDialog.getFieldValueAsNumber("newPercent");
            if (newPercent != null) this.runWithThreshold(newPercent);
            });
        percentDialog.setCacheTitle("ChangeHeavyHittersDialog");
        percentDialog.show();
    }
}

/**
 * This class handles the reply of the "checkHeavy" method when the goal is to to compute and display the Exact counts.
  */
export class HeavyHittersReceiver2 extends OnCompleteRenderer<TopList> {
    public constructor(public hhv: HeavyHittersView,
                       public operation: ICancellable) {
        super(hhv.page, operation, "Frequent elements -- exact counts");
    }

    run(newData: TopList): void {
        let newHhv = new HeavyHittersView(newData, this.page, this.hhv.tv, this.hhv.schema, this.hhv.order, false,
            this.hhv.percent);
        this.page.setDataView(newHhv);
        newHhv.fill(newData.top, this.elapsedMilliseconds());
    }
}

/**
 * This class handles the reply of the "checkHeavy" method when the goal is to filter the table, starting from an
 * approximate HeavyHitters sketch. It uses the TopList returned by Check Heavy to filter the table using the
 * "filterHeavy" method.
 * The code is fairly similar to that in showTable().
 */
export class HeavyHittersReceiver3 extends OnCompleteRenderer<TopList> {
    public constructor(public hhv: HeavyHittersView,
                       public operation: ICancellable) {
        super(hhv.page, operation, "Computing exact frequencies");
    }

    run(exactList: TopList): void {
        let newPage2 = new FullPage("Frequent elements", "HeavyHitters", this.hhv.page);
        this.page.insertAfterMe(newPage2);
        let rr = this.hhv.tv.createStreamingRpcRequest<RemoteObjectId>("filterHeavy", {
            hittersId: exactList.heavyHittersId,
            schema: this.hhv.schema
        });
        rr.invoke(new TableOperationCompleted(newPage2, this.hhv.tv.schema, rr, this.hhv.order,
            this.hhv.tv.originalTableId));
    }
}<|MERGE_RESOLUTION|>--- conflicted
+++ resolved
@@ -17,7 +17,7 @@
 
 import {IColumnDescription, RecordOrder, NextKList, TopList, RemoteObjectId} from "../javaBridge";
 import {TopMenu, SubMenu, ContextMenu} from "../ui/menu";
-import {TableView, TableOperationCompleted, HeavyHittersReceiver} from "./tableView";
+import {TableView, TableOperationCompleted} from "./tableView";
 import {RemoteObject, OnCompleteRenderer} from "../rpc";
 import {significantDigits, ICancellable, cloneSet} from "../util";
 import {FullPage} from "../ui/fullPage";
@@ -25,12 +25,8 @@
 import {DataRange} from "../ui/dataRange";
 import {TabularDisplay} from "../ui/tabularDisplay";
 import {RemoteTableObjectView} from "../tableTarget";
-<<<<<<< HEAD
-import {TableViewBase} from "./tableViewBase";
-=======
+import {HeavyHittersReceiver, TableViewBase} from "./tableViewBase";
 import {Dialog, FieldKind} from "../ui/dialog";
-
->>>>>>> 08ceb7c8
 
 /**
  * Class that renders a table containing the heavy hitters in sorted
@@ -39,7 +35,7 @@
  */
 export class HeavyHittersView extends RemoteTableObjectView {
     public static min: number = 0.01;
-    public static minString: string = HeavyHittersView.min.toString() + "%";
+    public static minString: string = "0.01%";
     public static switchToMG: number = 0.9;
     public static maxDisplay: number = 200; //Should match parameter maxDisplay in FreqKList.java
 
@@ -292,7 +288,8 @@
     }
 
     private runWithThreshold(newPercent: number) {
-        let rr = this.tv.createHeavyHittersRequest(this.schema, newPercent, this.tv.getTotalRowCount());
+        let rr = this.tv.createHeavyHittersRequest(this.schema, newPercent,
+            this.tv.getTotalRowCount(), HeavyHittersView.switchToMG);
         rr.invoke(new HeavyHittersReceiver(this.tv.getPage(), this.tv, rr, this.schema, this.order, true, newPercent));
     }
 
