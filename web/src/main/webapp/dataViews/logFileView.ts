--- conflicted
+++ resolved
@@ -15,52 +15,36 @@
  * limitations under the License.
  */
 
-import {IHtmlElement} from "../ui/ui";
+import {IHtmlElement, removeAllChildren} from "../ui/ui";
 import {SubMenu, TopMenu} from "../ui/menu";
 import {FindBar} from "../ui/findBar";
-<<<<<<< HEAD
-import {BaseReceiver, OnNextK, TableTargetAPI} from "../modules";
-import {FullPage} from "../ui/fullPage";
-import {Converters, ICancellable, makeMissing, makeSpan, significantDigits} from "../util";
-import {FindResult, GenericLogs, NextKList, RecordOrder, RemoteObjectId, Schema} from "../javaBridge";
-import {SchemaClass} from "../schemaClass";
-import {NextKReceiver} from "../modules";
-=======
-import {BaseRenderer, BigTableView} from "../tableTarget";
+import {BaseReceiver, BigTableView} from "../modules";
 import {FullPage, PageTitle} from "../ui/fullPage";
-import {convertToStringFormat, ICancellable, makeMissing, makeSpan, PartialResult} from "../util";
-import {
-    FindResult, GenericLogs,
-    NextKList,
-    RemoteObjectId, Schema, StringFilterDescription
-} from "../javaBridge";
-import {SchemaClass} from "../schemaClass";
-import {IUpdate, RangeView} from "../ui/rangeView";
+import {assert, Converters, ICancellable, makeSpan, PartialResult} from "../util";
+import {FindResult, GenericLogs, IColumnDescription, NextKList, RecordOrder, RemoteObjectId} from "../javaBridge";
 import {Receiver, RpcRequest} from "../rpc";
->>>>>>> b0b10a36
-
-export class LogFileView extends BigTableView implements IHtmlElement, IUpdate {
+import {TableMeta} from "../ui/receiver";
+
+export class LogFileView extends BigTableView implements IHtmlElement {
     protected readonly topLevel: HTMLElement;
     protected readonly findBar: FindBar;
     protected nextKList: NextKList;
     protected visibleColumns: Set<string>;
-    protected rangeView: RangeView;
     protected color: Map<string, string>;  // one per column
     public static readonly requestSize = 1000;  // number of lines brought in one request
-    private activeRequest: RpcRequest<PartialResult<NextKList>>;
+    private activeRequest: RpcRequest<NextKList> | null;
+    protected contents: HTMLDivElement;
+    protected wrap: boolean = false;
 
     constructor(remoteObjectId: RemoteObjectId,
-                schema: SchemaClass,
-                page: FullPage,
-                protected filename: string) {
-        super(remoteObjectId, 0 /* we don't know the row count yet */, schema, page, "LogFileView");
+                meta: TableMeta,
+                protected order: RecordOrder,
+                page: FullPage) {
+        super(remoteObjectId, meta, page, "LogFile");
         this.visibleColumns = new Set<string>();
         this.color = new Map<string, string>();
-
-        this.topLevel = document.createElement("div");
         this.topLevel.className = "logFileViewer";
 
-<<<<<<< HEAD
         const header = document.createElement("header");
         this.topLevel.appendChild(header);
 
@@ -78,34 +62,18 @@
         header.appendChild(schemaDisplay);
         this.displaySchema(schemaDisplay);
 
-        this.contents = document.createElement("div");
-        this.contents.className = "logFileContents";
-        this.topLevel.appendChild(this.contents);
-
-        this.footer = document.createElement("footer");
-        this.footer.className = "logFileFooter";
-        this.topLevel.appendChild(this.footer);
-
-=======
->>>>>>> b0b10a36
         const menu = new TopMenu([{
             text: "View",
             help: "Control the view",
             subMenu: new SubMenu([{
                 text: "Wrap",
                 help: "Change text wrapping",
-                action: () => this.rangeView.toggleWrap()
+                action: () => this.toggleWrap()
             }, {
                 text: "Refresh",
                 help: "Refresh current view",
                 action: () => {
-                    if (this.rowCount === 0)
-                        return;
-                    const [f, _, i] = this.rangeView.rowsVisible();
-                    let start = f == null ? i : f;
-                    start = Math.max(start - 100, 0);
-                    const count = Math.min(LogFileView.requestSize, this.rowCount - start);
-                    this.download(start, count, f);
+                    // TODO
                 }
             }])
         }, {
@@ -119,17 +87,23 @@
         }]);
         this.page.setMenu(menu);
 
-        this.findBar = new FindBar((n, f) => this.onFind(n, f));
-        this.topLevel.appendChild(this.findBar.getHTMLRepresentation());
-        this.findBar.show(false);
-
-        const schemaDisplay = document.createElement("div");
-        this.topLevel.appendChild(schemaDisplay);
-        this.displaySchema(schemaDisplay);
-
-        this.rangeView = new RangeView(this);
-        this.rangeView.setMax(0);
-        this.topLevel.appendChild(this.rangeView.getHTMLRepresentation());
+        this.contents = this.makeToplevelDiv("log");
+        this.contents.style.whiteSpace = "nowrap";
+        this.contents.style.overflow = "scroll";
+    }
+
+    public toggleWrap(): void {
+        this.wrap = !this.wrap;
+        if (!this.wrap) {
+            this.contents.style.whiteSpace = "nowrap";
+        } else {
+            this.contents.style.whiteSpace = "normal";
+        }
+        this.resize();
+    }
+
+    protected export(): void {
+        throw new Error("Method not implemented.");
     }
 
     private displaySchema(header: HTMLElement): void {
@@ -140,37 +114,19 @@
         const row = document.createElement("tr");
         row.className = "logHeader";
         tbl.appendChild(row);
-        for (const col of this.schema.schema) {
-            const colName = col.name;
+        for (const col of this.order.sortOrientationList) {
+            const colName = col.columnDescription.name;
             const cell = row.insertCell();
             cell.textContent = colName;
+            cell.style.textOverflow = "ellipsis";
+            cell.style.overflow = "hidden";
+            cell.title = colName + ": Click to color; right-click to toggle.";
             cell.onclick = () => this.rotateColor(colName, cell);
-            const check = document.createElement("input");
-            check.type = "checkbox";
-            let checked = true;
-            if (colName === GenericLogs.filenameColumn ||
-                colName === GenericLogs.directoryColumn)
-                checked = false;
-            check.checked = checked;
-            check.onclick = (e) => { this.check(colName); e.stopPropagation(); };
-            cell.appendChild(check);
-            if (checked)
-                this.visibleColumns.add(colName);
+            cell.oncontextmenu = (e) => { this.check(colName, cell); e.preventDefault(); }
+            cell.classList.add("selected");
             this.color.set(colName, "black");
-        }
-    }
-
-    public download(start: number, count: number, firstRow: number): void {
-        if (this.activeRequest != null) {
-            this.page.cancel(this.activeRequest);
-            this.activeRequest = null;
-        }
-        console.log("Downloading " + start + " and " + count);
-        const rr = this.createGetLogFragmentRequest(
-            this.schema.schema, start,
-            null, null, count);
-        this.activeRequest = rr;
-        rr.invoke(new LogFragmentReceiver(this.page, this, rr, firstRow, null));
+            this.visibleColumns.add(colName);
+        }
     }
 
     private static nextColor(current: string): string {
@@ -187,7 +143,11 @@
     }
 
     public refresh(): void {
-        this.display(this.nextKList, this.rangeView.firstRow);
+        let firstRow = null;
+        if (this.nextKList != null && this.nextKList.rows.length > 0)
+            firstRow = this.nextKList.rows[0].values;
+        const rr = this.createNextKRequest(this.order, firstRow, 100, null, null);
+        rr.invoke(new LogFragmentReceiver(this.page, this, rr, null));
     }
 
     private rotateColor(col: string, cell: HTMLElement): void {
@@ -195,18 +155,21 @@
         const next = LogFileView.nextColor(current);
         this.color.set(col, next);
         cell.style.color = this.color.get(col);
-        this.refresh();
-    }
-
-    private check(col: string): void {
-        if (this.visibleColumns.has(col))
-            this.visibleColumns.delete(col);
-        else
-            this.visibleColumns.add(col);
-        this.refresh();
-    }
-
-    private onFind(filter: StringFilterDescription, fromTop: boolean): void {
+        this.resize();
+    }
+
+    private check(colName: string, cell: HTMLElement): void {
+        if (this.visibleColumns.has(colName)) {
+            this.visibleColumns.delete(colName);
+            cell.classList.remove("selected");
+        } else {
+            this.visibleColumns.add(colName);
+            cell.classList.add("selected");
+        }
+        this.resize();
+    }
+
+    private onFind(next: boolean, fromTop: boolean): void {
         // TODO
     }
 
@@ -218,140 +181,64 @@
         return this.topLevel;
     }
 
-    public display(nextKList: NextKList, firstRow: number): void {
+    public updateView(nextKList: NextKList,
+                      result: FindResult | null): void {
+        this.activeRequest = null;
         this.nextKList = nextKList;
         if (nextKList == null)
             return;
 
-<<<<<<< HEAD
-        const parent = document.createElement("div");
-=======
-        this.rowCount = nextKList.rowsScanned;
-        this.rangeView.setMax(nextKList.rowsScanned);
-        const elements = [];
-        const cols = this.schema.schema;
->>>>>>> b0b10a36
+        removeAllChildren(this.contents);
         for (const row of nextKList.rows) {
             const rowSpan = document.createElement("span");
             rowSpan.className = "logRow";
             let index = 0;
             for (const value of row.values) {
-                const col = (this.schema.schema)[index++];
-                if (this.visibleColumns.has(col.name)) {
-                    if (value == null) {
-                        rowSpan.appendChild(makeMissing());
+                const col = this.order.sortOrientationList[index++];
+                const name = col.columnDescription.name;
+                if (!this.visibleColumns.has(name))
+                    continue;
+                if (value != null) {
+                    let shownValue = Converters.valueToString(value, col.columnDescription.kind, true);
+                    let high;
+                    if (name === GenericLogs.lineNumberColumn) {
+                        // left pad the line number
+                        shownValue = ("00000" + shownValue).slice(-5);
+                        high = makeSpan(shownValue, false);
                     } else {
-<<<<<<< HEAD
-                        let shownValue = Converters.valueToString(value, col.kind, true);
-=======
-                        let shownValue = convertToStringFormat(value, col.kind);
-                        let high;
->>>>>>> b0b10a36
-                        if (col.name === GenericLogs.lineNumberColumn) {
-                            // left pad the line number
-                            shownValue = ("00000" + shownValue).slice(-5);
-                            high = makeSpan(shownValue, false);
-                        } else {
-                            high = this.findBar.highlight(shownValue);
-                        }
-                        high.classList.add("logCell");
-                        high.style.color = this.color.get(col.name);
-                        rowSpan.appendChild(high);
+                        high = this.findBar.highlight(shownValue, null);
                     }
+                    high.classList.add("logCell");
+                    high.style.color = this.color.get(name);
+                    rowSpan.appendChild(high);
                 }
             }
             rowSpan.appendChild(document.createElement("br"));
-            elements.push(rowSpan);
-        }
-        if (elements.length !== 0)
-            this.rangeView.downloaded(elements, nextKList.startPosition, firstRow);
-    }
-
-    public updateView(nextKList: NextKList,
-                      firstRow: number,
-                      result: FindResult): void {
-        this.activeRequest = null;
-        this.display(nextKList, firstRow);
+            this.contents.appendChild(rowSpan);
+        }
     }
 
     protected getCombineRenderer(title: PageTitle):
-        (page: FullPage, operation: ICancellable<RemoteObjectId>) => BaseRenderer {
-        return null;
+        (page: FullPage, operation: ICancellable<RemoteObjectId>) => BaseReceiver {
+        assert(false);
     }
 
     public resize(): void {
-        this.refresh();
+        this.updateView(this.nextKList, null);
     }
 }
 
-export class LogFileReceiver extends BaseReceiver {
-    public constructor(page: FullPage,
-                       operation: ICancellable<RemoteObjectId>,
-                       protected filename: string,
-                       protected schema: SchemaClass,
-                       protected rowSchema: Schema,
-                       protected row: any[]) {
-        super(page, operation, "GetLogFile", page.dataset);
-    }
-
-    public run(value: RemoteObjectId): void {
-        super.run(value);
-        // Prune the dataset; may increase efficiency
-        const rr = this.remoteObject.createStreamingRpcRequest<RemoteObjectId>("prune", null);
-        rr.chain(this.operation);
-        const observer = new PrunedLogFileReceiver(this.page, rr, this.filename,
-            this.schema, this.rowSchema, this.row);
-        rr.invoke(observer);
-    }
-}
-
-class PrunedLogFileReceiver extends BaseReceiver {
-    public constructor(page: FullPage,
-                       operation: ICancellable<RemoteObjectId>,
-                       protected filename: string,
-                       protected schema: SchemaClass,
-                       protected rowSchema: Schema,
-                       protected row: any[]) {
-        super(page, operation, "prune", page.dataset);
-    }
-
-    public run(value: RemoteObjectId): void {
-        super.run(value);
-        const logWindow = window.open("log.html", "_blank");
-<<<<<<< HEAD
-        if (logWindow == null)
-            return;
-        const viewer = new LogFileView(this.remoteObject.remoteObjectId, this.schema, this.filename);
-=======
-        const newPage = new FullPage(0, new PageTitle(this.filename), null, this.page.dataset);
-        const drop = this.schema.filter((c) => c.name !== GenericLogs.directoryColumn &&
-                                               c.name !== GenericLogs.filenameColumn);
-        const viewer = new LogFileView(
-            this.remoteObject.remoteObjectId, drop, newPage, this.filename);
-        newPage.setSinglePage(viewer);
->>>>>>> b0b10a36
-        logWindow.onload = () => {
-            logWindow.document.title = this.filename;
-            logWindow.document.body.appendChild(newPage.getHTMLRepresentation());
-        };
-        const rr = viewer.createGetLogFragmentRequest(
-            drop.schema, this.row == null ? 0 : -1, this.row, this.rowSchema, LogFileView.requestSize);
-        rr.invoke(new LogFragmentReceiver(newPage, viewer, rr, -1, null));
-    }
-}
-
-class LogFragmentReceiver extends Receiver<NextKList> {
+export class LogFragmentReceiver extends Receiver<NextKList> {
     constructor(page: FullPage,
                 protected view: LogFileView,
                 operation: ICancellable<NextKList>,
-                protected firstRow: number,
-                protected result: FindResult) {
+                protected findResult: FindResult | null) {
         super(page, operation, "Getting log fragment");
     }
 
     public onNext(value: PartialResult<NextKList>): void {
         super.onNext(value);
-        this.view.updateView(value.data, this.firstRow, this.result);
+        this.view.updateView(value.data, this.findResult);
     }
 
     public onCompleted(): void {
